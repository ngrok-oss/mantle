--- conflicted
+++ resolved
@@ -43,11 +43,7 @@
         version: 2.1.10(react-dom@18.3.1(react@18.3.1))(react@18.3.1)
       '@react-router/fs-routes':
         specifier: 7.8.0
-<<<<<<< HEAD
         version: 7.8.0(@react-router/dev@7.8.0(@react-router/serve@7.8.0(react-router@7.8.0(react-dom@18.3.1(react@18.3.1))(react@18.3.1))(typescript@5.9.2))(@types/node@22.17.1)(jiti@2.5.1)(lightningcss@1.30.1)(react-dom@18.3.1(react@18.3.1))(react-router@7.8.0(react-dom@18.3.1(react@18.3.1))(react@18.3.1))(react@18.3.1)(typescript@5.9.2)(vite@7.1.2(@types/node@22.17.1)(jiti@2.5.1)(lightningcss@1.30.1)))(typescript@5.9.2)
-=======
-        version: 7.8.0(@react-router/dev@7.8.0(@react-router/serve@7.8.0(react-router@7.8.0(react-dom@18.3.1(react@18.3.1))(react@18.3.1))(typescript@5.9.2))(@types/node@22.17.1)(jiti@1.21.7)(react-dom@18.3.1(react@18.3.1))(react-router@7.8.0(react-dom@18.3.1(react@18.3.1))(react@18.3.1))(react@18.3.1)(typescript@5.9.2)(vite@7.1.2(@types/node@22.17.1)(jiti@1.21.7)(yaml@2.8.1))(yaml@2.8.1))(typescript@5.9.2)
->>>>>>> 3f531c58
       '@react-router/node':
         specifier: 7.8.0
         version: 7.8.0(react-router@7.8.0(react-dom@18.3.1(react@18.3.1))(react@18.3.1))(typescript@5.9.2)
@@ -59,11 +55,7 @@
         version: 1.19.1(react-dom@18.3.1(react@18.3.1))(react@18.3.1)
       '@vercel/react-router':
         specifier: 1.2.2
-<<<<<<< HEAD
         version: 1.2.2(@react-router/dev@7.8.0(@react-router/serve@7.8.0(react-router@7.8.0(react-dom@18.3.1(react@18.3.1))(react@18.3.1))(typescript@5.9.2))(@types/node@22.17.1)(jiti@2.5.1)(lightningcss@1.30.1)(react-dom@18.3.1(react@18.3.1))(react-router@7.8.0(react-dom@18.3.1(react@18.3.1))(react@18.3.1))(react@18.3.1)(typescript@5.9.2)(vite@7.1.2(@types/node@22.17.1)(jiti@2.5.1)(lightningcss@1.30.1)))(@react-router/node@7.8.0(react-router@7.8.0(react-dom@18.3.1(react@18.3.1))(react@18.3.1))(typescript@5.9.2))(isbot@5.1.29)(react-dom@18.3.1(react@18.3.1))(react@18.3.1)
-=======
-        version: 1.2.2(@react-router/dev@7.8.0(@react-router/serve@7.8.0(react-router@7.8.0(react-dom@18.3.1(react@18.3.1))(react@18.3.1))(typescript@5.9.2))(@types/node@22.17.1)(jiti@1.21.7)(react-dom@18.3.1(react@18.3.1))(react-router@7.8.0(react-dom@18.3.1(react@18.3.1))(react@18.3.1))(react@18.3.1)(typescript@5.9.2)(vite@7.1.2(@types/node@22.17.1)(jiti@1.21.7)(yaml@2.8.1))(yaml@2.8.1))(@react-router/node@7.8.0(react-router@7.8.0(react-dom@18.3.1(react@18.3.1))(react@18.3.1))(typescript@5.9.2))(isbot@5.1.29)(react-dom@18.3.1(react@18.3.1))(react@18.3.1)
->>>>>>> 3f531c58
       fuse.js:
         specifier: 7.1.0
         version: 7.1.0
@@ -97,14 +89,10 @@
         version: link:../../config/tsconfig
       '@react-router/dev':
         specifier: 7.8.0
-<<<<<<< HEAD
         version: 7.8.0(@react-router/serve@7.8.0(react-router@7.8.0(react-dom@18.3.1(react@18.3.1))(react@18.3.1))(typescript@5.9.2))(@types/node@22.17.1)(jiti@2.5.1)(lightningcss@1.30.1)(react-dom@18.3.1(react@18.3.1))(react-router@7.8.0(react-dom@18.3.1(react@18.3.1))(react@18.3.1))(react@18.3.1)(typescript@5.9.2)(vite@7.1.2(@types/node@22.17.1)(jiti@2.5.1)(lightningcss@1.30.1))
       '@tailwindcss/vite':
         specifier: 4.1.11
         version: 4.1.11(vite@7.1.2(@types/node@22.17.1)(jiti@2.5.1)(lightningcss@1.30.1))
-=======
-        version: 7.8.0(@react-router/serve@7.8.0(react-router@7.8.0(react-dom@18.3.1(react@18.3.1))(react@18.3.1))(typescript@5.9.2))(@types/node@22.17.1)(jiti@1.21.7)(react-dom@18.3.1(react@18.3.1))(react-router@7.8.0(react-dom@18.3.1(react@18.3.1))(react@18.3.1))(react@18.3.1)(typescript@5.9.2)(vite@7.1.2(@types/node@22.17.1)(jiti@1.21.7)(yaml@2.8.1))(yaml@2.8.1)
->>>>>>> 3f531c58
       '@types/prismjs':
         specifier: 1.26.5
         version: 1.26.5
@@ -124,8 +112,7 @@
         specifier: 5.9.2
         version: 5.9.2
       vite:
-<<<<<<< HEAD
-        specifier: '>=7.1.1'
+        specifier: '>=7.1.2'
         version: 7.1.2(@types/node@22.17.1)(jiti@2.5.1)(lightningcss@1.30.1)
       vite-plugin-devtools-json:
         specifier: 0.4.1
@@ -133,16 +120,6 @@
       vite-tsconfig-paths:
         specifier: 5.1.4
         version: 5.1.4(typescript@5.9.2)(vite@7.1.2(@types/node@22.17.1)(jiti@2.5.1)(lightningcss@1.30.1))
-=======
-        specifier: '>=7.1.2'
-        version: 7.1.2(@types/node@22.17.1)(jiti@1.21.7)(yaml@2.8.1)
-      vite-plugin-devtools-json:
-        specifier: 0.4.1
-        version: 0.4.1(vite@7.1.2(@types/node@22.17.1)(jiti@1.21.7)(yaml@2.8.1))
-      vite-tsconfig-paths:
-        specifier: 5.1.4
-        version: 5.1.4(typescript@5.9.2)(vite@7.1.2(@types/node@22.17.1)(jiti@1.21.7)(yaml@2.8.1))
->>>>>>> 3f531c58
 
   config/tsconfig:
     devDependencies:
@@ -788,17 +765,12 @@
     resolution: {integrity: sha512-O8jcjabXaleOG9DQ0+ARXWZBTfnP4WNAqzuiJK7ll44AmxGKv/J2M4TPjxjY3znBCfvBXFzucm1twdyFybFqEA==}
     engines: {node: '>=12'}
 
-<<<<<<< HEAD
   '@isaacs/fs-minipass@4.0.1':
     resolution: {integrity: sha512-wgm9Ehl2jpeqP3zw/7mo3kRHFp5MEDhqAdwy1fTGkHAwnkGOVsgpvQhL8B5n1qlb01jV3n/bI0ZfZp5lWA1k4w==}
     engines: {node: '>=18.0.0'}
 
-  '@jridgewell/gen-mapping@0.3.12':
-    resolution: {integrity: sha512-OuLGC46TjB5BbN1dH8JULVVZY4WTdkF7tV9Ys6wLL1rubZnCMstOhNHueU5bLCrnRuDhKPDM4g6sw4Bel5Gzqg==}
-=======
   '@jridgewell/gen-mapping@0.3.13':
     resolution: {integrity: sha512-2kkt/7niJ6MgEPxF0bYdQ6etZaA+fQvDcLKckhy1yIQOzaoKjBBjSj63/aLVjYE3qhRt5dvM+uUyfCg6UKCBbA==}
->>>>>>> 3f531c58
 
   '@jridgewell/resolve-uri@3.1.2':
     resolution: {integrity: sha512-bRISgCIjP20/tbWSPWMEi54QVPRZExkuD9lJL+UIxUKtwVJA8wW1Trb1jMs1RFXo1CBTNZ/5hpC9QvmKWdopKw==}
@@ -1477,7 +1449,6 @@
   '@swc/helpers@0.5.17':
     resolution: {integrity: sha512-5IKx/Y13RsYd+sauPb2x+U/xZikHjolzfuDgTAl/Tdf3Q8rslRvC19NKDLgAJQ6wsqADk10ntlv08nPFw/gO/A==}
 
-<<<<<<< HEAD
   '@tailwindcss/node@4.1.11':
     resolution: {integrity: sha512-yzhzuGRmv5QyU9qLNg4GTlYI6STedBWRE7NjxP45CsFYYq9taI0zJXZBMqIC/c8fViNLhmrbpSFS57EoxUmD6Q==}
 
@@ -1566,14 +1537,10 @@
   '@tailwindcss/vite@4.1.11':
     resolution: {integrity: sha512-RHYhrR3hku0MJFRV+fN2gNbDNEh3dwKvY8XJvTxCSXeMOsCRSr+uKvDWQcbizrHgjML6ZmTE5OwMrl5wKcujCw==}
     peerDependencies:
-      vite: '>=7.1.1'
-
-  '@tanstack/form-core@1.19.0':
-    resolution: {integrity: sha512-LSV1XdQCS+0Xnwtqdcjxe3E9C6HeDdaqGm6krZeJ+OCLESsFqPp/jHyoVf5HLfTEGD16hETgYo+sPxC1cox8uQ==}
-=======
+      vite: '>=7.1.2'
+
   '@tanstack/form-core@1.19.1':
     resolution: {integrity: sha512-1c+/8ZlhuNroy6J9cMR+04K3muVO9ht3YZ4TNLlnBQjijv3nySugetzwW2O3Z77OI8FOJMSyUDsh8A9nB36f+g==}
->>>>>>> 3f531c58
 
   '@tanstack/react-form@1.19.1':
     resolution: {integrity: sha512-ccrDBz7xMex45BvpFUvkjbG2dQk1k68CmEnWtHez2hFNCr0ZNYZYMRTFSwtoNL9gspmrMiI1vg/tEZblcKiYPQ==}
@@ -1885,13 +1852,6 @@
     resolution: {integrity: sha512-+ys997U96po4Kx/ABpBCqhA9EuxJaQWDQg7295H4hBphv3IZg0boBKuwYpt4YXp6MZ5AmZQnU/tyMTlRpaSejg==}
     engines: {node: '>= 0.4'}
 
-<<<<<<< HEAD
-=======
-  camelcase-css@2.0.1:
-    resolution: {integrity: sha512-QOSvevhslijgYwRx6Rv7zKdMF8lbRmx+uQGx2+vDc+KI/eBnsy9kit5aj23AgGu3pa4t9AgwbnXWqS+iOY+2aA==}
-    engines: {node: '>= 6'}
-
->>>>>>> 3f531c58
   caniuse-lite@1.0.30001734:
     resolution: {integrity: sha512-uhE1Ye5vgqju6OI71HTQqcBCZrvHugk0MjLak7Q+HfoBgoq5Bi+5YnwjP4fjDgrtYr/l8MVRBvzz9dPD4KyK0A==}
 
@@ -4162,15 +4122,11 @@
       wrap-ansi: 8.1.0
       wrap-ansi-cjs: wrap-ansi@7.0.0
 
-<<<<<<< HEAD
   '@isaacs/fs-minipass@4.0.1':
     dependencies:
       minipass: 7.1.2
 
-  '@jridgewell/gen-mapping@0.3.12':
-=======
   '@jridgewell/gen-mapping@0.3.13':
->>>>>>> 3f531c58
     dependencies:
       '@jridgewell/sourcemap-codec': 1.5.5
       '@jridgewell/trace-mapping': 0.3.30
@@ -4731,11 +4687,7 @@
       react: 18.3.1
       react-dom: 18.3.1(react@18.3.1)
 
-<<<<<<< HEAD
   '@react-router/dev@7.8.0(@react-router/serve@7.8.0(react-router@7.8.0(react-dom@18.3.1(react@18.3.1))(react@18.3.1))(typescript@5.9.2))(@types/node@22.17.1)(jiti@2.5.1)(lightningcss@1.30.1)(react-dom@18.3.1(react@18.3.1))(react-router@7.8.0(react-dom@18.3.1(react@18.3.1))(react@18.3.1))(react@18.3.1)(typescript@5.9.2)(vite@7.1.2(@types/node@22.17.1)(jiti@2.5.1)(lightningcss@1.30.1))':
-=======
-  '@react-router/dev@7.8.0(@react-router/serve@7.8.0(react-router@7.8.0(react-dom@18.3.1(react@18.3.1))(react@18.3.1))(typescript@5.9.2))(@types/node@22.17.1)(jiti@1.21.7)(react-dom@18.3.1(react@18.3.1))(react-router@7.8.0(react-dom@18.3.1(react@18.3.1))(react@18.3.1))(react@18.3.1)(typescript@5.9.2)(vite@7.1.2(@types/node@22.17.1)(jiti@1.21.7)(yaml@2.8.1))(yaml@2.8.1)':
->>>>>>> 3f531c58
     dependencies:
       '@babel/core': 7.28.0
       '@babel/generator': 7.28.0
@@ -4746,13 +4698,8 @@
       '@babel/types': 7.28.2
       '@npmcli/package-json': 4.0.1
       '@react-router/node': 7.8.0(react-router@7.8.0(react-dom@18.3.1(react@18.3.1))(react@18.3.1))(typescript@5.9.2)
-<<<<<<< HEAD
       '@vitejs/plugin-react': 5.0.0(vite@7.1.2(@types/node@22.17.1)(jiti@2.5.1)(lightningcss@1.30.1))
       '@vitejs/plugin-rsc': 0.4.11(react-dom@18.3.1(react@18.3.1))(react@18.3.1)(vite@7.1.2(@types/node@22.17.1)(jiti@2.5.1)(lightningcss@1.30.1))
-=======
-      '@vitejs/plugin-react': 5.0.0(vite@7.1.2(@types/node@22.17.1)(jiti@1.21.7)(yaml@2.8.1))
-      '@vitejs/plugin-rsc': 0.4.11(react-dom@18.3.1(react@18.3.1))(react@18.3.1)(vite@7.1.2(@types/node@22.17.1)(jiti@1.21.7)(yaml@2.8.1))
->>>>>>> 3f531c58
       arg: 5.0.2
       babel-dead-code-elimination: 1.0.10
       chokidar: 4.0.3
@@ -4771,13 +4718,8 @@
       set-cookie-parser: 2.7.1
       tinyglobby: 0.2.14
       valibot: 0.41.0(typescript@5.9.2)
-<<<<<<< HEAD
       vite: 7.1.2(@types/node@22.17.1)(jiti@2.5.1)(lightningcss@1.30.1)
       vite-node: 3.2.4(@types/node@22.17.1)(jiti@2.5.1)(lightningcss@1.30.1)
-=======
-      vite: 7.1.2(@types/node@22.17.1)(jiti@1.21.7)(yaml@2.8.1)
-      vite-node: 3.2.4(@types/node@22.17.1)(jiti@1.21.7)(yaml@2.8.1)
->>>>>>> 3f531c58
     optionalDependencies:
       '@react-router/serve': 7.8.0(react-router@7.8.0(react-dom@18.3.1(react@18.3.1))(react@18.3.1))(typescript@5.9.2)
       typescript: 5.9.2
@@ -4807,15 +4749,9 @@
     optionalDependencies:
       typescript: 5.9.2
 
-<<<<<<< HEAD
   '@react-router/fs-routes@7.8.0(@react-router/dev@7.8.0(@react-router/serve@7.8.0(react-router@7.8.0(react-dom@18.3.1(react@18.3.1))(react@18.3.1))(typescript@5.9.2))(@types/node@22.17.1)(jiti@2.5.1)(lightningcss@1.30.1)(react-dom@18.3.1(react@18.3.1))(react-router@7.8.0(react-dom@18.3.1(react@18.3.1))(react@18.3.1))(react@18.3.1)(typescript@5.9.2)(vite@7.1.2(@types/node@22.17.1)(jiti@2.5.1)(lightningcss@1.30.1)))(typescript@5.9.2)':
     dependencies:
       '@react-router/dev': 7.8.0(@react-router/serve@7.8.0(react-router@7.8.0(react-dom@18.3.1(react@18.3.1))(react@18.3.1))(typescript@5.9.2))(@types/node@22.17.1)(jiti@2.5.1)(lightningcss@1.30.1)(react-dom@18.3.1(react@18.3.1))(react-router@7.8.0(react-dom@18.3.1(react@18.3.1))(react@18.3.1))(react@18.3.1)(typescript@5.9.2)(vite@7.1.2(@types/node@22.17.1)(jiti@2.5.1)(lightningcss@1.30.1))
-=======
-  '@react-router/fs-routes@7.8.0(@react-router/dev@7.8.0(@react-router/serve@7.8.0(react-router@7.8.0(react-dom@18.3.1(react@18.3.1))(react@18.3.1))(typescript@5.9.2))(@types/node@22.17.1)(jiti@1.21.7)(react-dom@18.3.1(react@18.3.1))(react-router@7.8.0(react-dom@18.3.1(react@18.3.1))(react@18.3.1))(react@18.3.1)(typescript@5.9.2)(vite@7.1.2(@types/node@22.17.1)(jiti@1.21.7)(yaml@2.8.1))(yaml@2.8.1))(typescript@5.9.2)':
-    dependencies:
-      '@react-router/dev': 7.8.0(@react-router/serve@7.8.0(react-router@7.8.0(react-dom@18.3.1(react@18.3.1))(react@18.3.1))(typescript@5.9.2))(@types/node@22.17.1)(jiti@1.21.7)(react-dom@18.3.1(react@18.3.1))(react-router@7.8.0(react-dom@18.3.1(react@18.3.1))(react@18.3.1))(react@18.3.1)(typescript@5.9.2)(vite@7.1.2(@types/node@22.17.1)(jiti@1.21.7)(yaml@2.8.1))(yaml@2.8.1)
->>>>>>> 3f531c58
       minimatch: 9.0.5
     optionalDependencies:
       typescript: 5.9.2
@@ -4920,7 +4856,6 @@
     dependencies:
       tslib: 2.8.1
 
-<<<<<<< HEAD
   '@tailwindcss/node@4.1.11':
     dependencies:
       '@ampproject/remapping': 2.3.0
@@ -4992,10 +4927,7 @@
       tailwindcss: 4.1.11
       vite: 7.1.2(@types/node@22.17.1)(jiti@2.5.1)(lightningcss@1.30.1)
 
-  '@tanstack/form-core@1.19.0':
-=======
   '@tanstack/form-core@1.19.1':
->>>>>>> 3f531c58
     dependencies:
       '@tanstack/store': 0.7.2
 
@@ -5135,15 +5067,9 @@
       react: 18.3.1
       react-dom: 18.3.1(react@18.3.1)
 
-<<<<<<< HEAD
   '@vercel/react-router@1.2.2(@react-router/dev@7.8.0(@react-router/serve@7.8.0(react-router@7.8.0(react-dom@18.3.1(react@18.3.1))(react@18.3.1))(typescript@5.9.2))(@types/node@22.17.1)(jiti@2.5.1)(lightningcss@1.30.1)(react-dom@18.3.1(react@18.3.1))(react-router@7.8.0(react-dom@18.3.1(react@18.3.1))(react@18.3.1))(react@18.3.1)(typescript@5.9.2)(vite@7.1.2(@types/node@22.17.1)(jiti@2.5.1)(lightningcss@1.30.1)))(@react-router/node@7.8.0(react-router@7.8.0(react-dom@18.3.1(react@18.3.1))(react@18.3.1))(typescript@5.9.2))(isbot@5.1.29)(react-dom@18.3.1(react@18.3.1))(react@18.3.1)':
     dependencies:
       '@react-router/dev': 7.8.0(@react-router/serve@7.8.0(react-router@7.8.0(react-dom@18.3.1(react@18.3.1))(react@18.3.1))(typescript@5.9.2))(@types/node@22.17.1)(jiti@2.5.1)(lightningcss@1.30.1)(react-dom@18.3.1(react@18.3.1))(react-router@7.8.0(react-dom@18.3.1(react@18.3.1))(react@18.3.1))(react@18.3.1)(typescript@5.9.2)(vite@7.1.2(@types/node@22.17.1)(jiti@2.5.1)(lightningcss@1.30.1))
-=======
-  '@vercel/react-router@1.2.2(@react-router/dev@7.8.0(@react-router/serve@7.8.0(react-router@7.8.0(react-dom@18.3.1(react@18.3.1))(react@18.3.1))(typescript@5.9.2))(@types/node@22.17.1)(jiti@1.21.7)(react-dom@18.3.1(react@18.3.1))(react-router@7.8.0(react-dom@18.3.1(react@18.3.1))(react@18.3.1))(react@18.3.1)(typescript@5.9.2)(vite@7.1.2(@types/node@22.17.1)(jiti@1.21.7)(yaml@2.8.1))(yaml@2.8.1))(@react-router/node@7.8.0(react-router@7.8.0(react-dom@18.3.1(react@18.3.1))(react@18.3.1))(typescript@5.9.2))(isbot@5.1.29)(react-dom@18.3.1(react@18.3.1))(react@18.3.1)':
-    dependencies:
-      '@react-router/dev': 7.8.0(@react-router/serve@7.8.0(react-router@7.8.0(react-dom@18.3.1(react@18.3.1))(react@18.3.1))(typescript@5.9.2))(@types/node@22.17.1)(jiti@1.21.7)(react-dom@18.3.1(react@18.3.1))(react-router@7.8.0(react-dom@18.3.1(react@18.3.1))(react@18.3.1))(react@18.3.1)(typescript@5.9.2)(vite@7.1.2(@types/node@22.17.1)(jiti@1.21.7)(yaml@2.8.1))(yaml@2.8.1)
->>>>>>> 3f531c58
       '@react-router/node': 7.8.0(react-router@7.8.0(react-dom@18.3.1(react@18.3.1))(react@18.3.1))(typescript@5.9.2)
       '@vercel/static-config': 3.1.1
       isbot: 5.1.29
@@ -5157,11 +5083,7 @@
       json-schema-to-ts: 1.6.4
       ts-morph: 12.0.0
 
-<<<<<<< HEAD
   '@vitejs/plugin-react@5.0.0(vite@7.1.2(@types/node@22.17.1)(jiti@2.5.1)(lightningcss@1.30.1))':
-=======
-  '@vitejs/plugin-react@5.0.0(vite@7.1.2(@types/node@22.17.1)(jiti@1.21.7)(yaml@2.8.1))':
->>>>>>> 3f531c58
     dependencies:
       '@babel/core': 7.28.0
       '@babel/plugin-transform-react-jsx-self': 7.27.1(@babel/core@7.28.0)
@@ -5169,19 +5091,11 @@
       '@rolldown/pluginutils': 1.0.0-beta.30
       '@types/babel__core': 7.20.5
       react-refresh: 0.17.0
-<<<<<<< HEAD
       vite: 7.1.2(@types/node@22.17.1)(jiti@2.5.1)(lightningcss@1.30.1)
     transitivePeerDependencies:
       - supports-color
 
   '@vitejs/plugin-rsc@0.4.11(react-dom@18.3.1(react@18.3.1))(react@18.3.1)(vite@7.1.2(@types/node@22.17.1)(jiti@2.5.1)(lightningcss@1.30.1))':
-=======
-      vite: 7.1.2(@types/node@22.17.1)(jiti@1.21.7)(yaml@2.8.1)
-    transitivePeerDependencies:
-      - supports-color
-
-  '@vitejs/plugin-rsc@0.4.11(react-dom@18.3.1(react@18.3.1))(react@18.3.1)(vite@7.1.2(@types/node@22.17.1)(jiti@1.21.7)(yaml@2.8.1))':
->>>>>>> 3f531c58
     dependencies:
       '@mjackson/node-fetch-server': 0.7.0
       es-module-lexer: 1.7.0
@@ -5191,13 +5105,8 @@
       react: 18.3.1
       react-dom: 18.3.1(react@18.3.1)
       turbo-stream: 3.1.0
-<<<<<<< HEAD
       vite: 7.1.2(@types/node@22.17.1)(jiti@2.5.1)(lightningcss@1.30.1)
       vitefu: 1.1.1(vite@7.1.2(@types/node@22.17.1)(jiti@2.5.1)(lightningcss@1.30.1))
-=======
-      vite: 7.1.2(@types/node@22.17.1)(jiti@1.21.7)(yaml@2.8.1)
-      vitefu: 1.1.1(vite@7.1.2(@types/node@22.17.1)(jiti@1.21.7)(yaml@2.8.1))
->>>>>>> 3f531c58
 
   '@vitest/expect@3.2.4':
     dependencies:
@@ -5207,21 +5116,13 @@
       chai: 5.2.1
       tinyrainbow: 2.0.0
 
-<<<<<<< HEAD
   '@vitest/mocker@3.2.4(vite@7.1.2(@types/node@22.17.1)(jiti@2.5.1)(lightningcss@1.30.1))':
-=======
-  '@vitest/mocker@3.2.4(vite@7.1.2(@types/node@22.17.1)(jiti@1.21.7)(yaml@2.8.1))':
->>>>>>> 3f531c58
     dependencies:
       '@vitest/spy': 3.2.4
       estree-walker: 3.0.3
       magic-string: 0.30.17
     optionalDependencies:
-<<<<<<< HEAD
       vite: 7.1.2(@types/node@22.17.1)(jiti@2.5.1)(lightningcss@1.30.1)
-=======
-      vite: 7.1.2(@types/node@22.17.1)(jiti@1.21.7)(yaml@2.8.1)
->>>>>>> 3f531c58
 
   '@vitest/pretty-format@3.2.4':
     dependencies:
@@ -5303,19 +5204,6 @@
 
   assertion-error@2.0.1: {}
 
-<<<<<<< HEAD
-=======
-  autoprefixer@10.4.21(postcss@8.5.6):
-    dependencies:
-      browserslist: 4.25.2
-      caniuse-lite: 1.0.30001734
-      fraction.js: 4.3.7
-      normalize-range: 0.1.2
-      picocolors: 1.1.1
-      postcss: 8.5.6
-      postcss-value-parser: 4.2.0
-
->>>>>>> 3f531c58
   babel-dead-code-elimination@1.0.10:
     dependencies:
       '@babel/core': 7.28.0
@@ -5393,11 +5281,6 @@
       call-bind-apply-helpers: 1.0.2
       get-intrinsic: 1.3.0
 
-<<<<<<< HEAD
-=======
-  camelcase-css@2.0.1: {}
-
->>>>>>> 3f531c58
   caniuse-lite@1.0.30001734: {}
 
   chai@5.2.1:
@@ -6800,11 +6683,7 @@
       debug: 4.4.1
       es-module-lexer: 1.7.0
       pathe: 2.0.3
-<<<<<<< HEAD
       vite: 7.1.2(@types/node@22.17.1)(jiti@2.5.1)(lightningcss@1.30.1)
-=======
-      vite: 7.1.2(@types/node@22.17.1)(jiti@1.21.7)(yaml@2.8.1)
->>>>>>> 3f531c58
     transitivePeerDependencies:
       - '@types/node'
       - jiti
@@ -6819,40 +6698,23 @@
       - tsx
       - yaml
 
-<<<<<<< HEAD
   vite-plugin-devtools-json@0.4.1(vite@7.1.2(@types/node@22.17.1)(jiti@2.5.1)(lightningcss@1.30.1)):
     dependencies:
       uuid: 11.1.0
       vite: 7.1.2(@types/node@22.17.1)(jiti@2.5.1)(lightningcss@1.30.1)
 
   vite-tsconfig-paths@5.1.4(typescript@5.9.2)(vite@7.1.2(@types/node@22.17.1)(jiti@2.5.1)(lightningcss@1.30.1)):
-=======
-  vite-plugin-devtools-json@0.4.1(vite@7.1.2(@types/node@22.17.1)(jiti@1.21.7)(yaml@2.8.1)):
-    dependencies:
-      uuid: 11.1.0
-      vite: 7.1.2(@types/node@22.17.1)(jiti@1.21.7)(yaml@2.8.1)
-
-  vite-tsconfig-paths@5.1.4(typescript@5.9.2)(vite@7.1.2(@types/node@22.17.1)(jiti@1.21.7)(yaml@2.8.1)):
->>>>>>> 3f531c58
     dependencies:
       debug: 4.4.1
       globrex: 0.1.2
       tsconfck: 3.1.6(typescript@5.9.2)
     optionalDependencies:
-<<<<<<< HEAD
       vite: 7.1.2(@types/node@22.17.1)(jiti@2.5.1)(lightningcss@1.30.1)
-=======
-      vite: 7.1.2(@types/node@22.17.1)(jiti@1.21.7)(yaml@2.8.1)
->>>>>>> 3f531c58
     transitivePeerDependencies:
       - supports-color
       - typescript
 
-<<<<<<< HEAD
   vite@7.1.2(@types/node@22.17.1)(jiti@2.5.1)(lightningcss@1.30.1):
-=======
-  vite@7.1.2(@types/node@22.17.1)(jiti@1.21.7)(yaml@2.8.1):
->>>>>>> 3f531c58
     dependencies:
       esbuild: 0.25.8
       fdir: 6.4.6(picomatch@4.0.3)
@@ -6866,25 +6728,15 @@
       jiti: 2.5.1
       lightningcss: 1.30.1
 
-<<<<<<< HEAD
   vitefu@1.1.1(vite@7.1.2(@types/node@22.17.1)(jiti@2.5.1)(lightningcss@1.30.1)):
     optionalDependencies:
       vite: 7.1.2(@types/node@22.17.1)(jiti@2.5.1)(lightningcss@1.30.1)
-=======
-  vitefu@1.1.1(vite@7.1.2(@types/node@22.17.1)(jiti@1.21.7)(yaml@2.8.1)):
-    optionalDependencies:
-      vite: 7.1.2(@types/node@22.17.1)(jiti@1.21.7)(yaml@2.8.1)
->>>>>>> 3f531c58
 
   vitest@3.2.4(@types/node@22.17.1)(jiti@2.5.1)(jsdom@26.1.0)(lightningcss@1.30.1):
     dependencies:
       '@types/chai': 5.2.2
       '@vitest/expect': 3.2.4
-<<<<<<< HEAD
       '@vitest/mocker': 3.2.4(vite@7.1.2(@types/node@22.17.1)(jiti@2.5.1)(lightningcss@1.30.1))
-=======
-      '@vitest/mocker': 3.2.4(vite@7.1.2(@types/node@22.17.1)(jiti@1.21.7)(yaml@2.8.1))
->>>>>>> 3f531c58
       '@vitest/pretty-format': 3.2.4
       '@vitest/runner': 3.2.4
       '@vitest/snapshot': 3.2.4
@@ -6902,13 +6754,8 @@
       tinyglobby: 0.2.14
       tinypool: 1.1.1
       tinyrainbow: 2.0.0
-<<<<<<< HEAD
       vite: 7.1.2(@types/node@22.17.1)(jiti@2.5.1)(lightningcss@1.30.1)
       vite-node: 3.2.4(@types/node@22.17.1)(jiti@2.5.1)(lightningcss@1.30.1)
-=======
-      vite: 7.1.2(@types/node@22.17.1)(jiti@1.21.7)(yaml@2.8.1)
-      vite-node: 3.2.4(@types/node@22.17.1)(jiti@1.21.7)(yaml@2.8.1)
->>>>>>> 3f531c58
       why-is-node-running: 2.3.0
     optionalDependencies:
       '@types/node': 22.17.1
