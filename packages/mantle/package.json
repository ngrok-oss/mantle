{
  "name": "@ngrok/mantle",
  "description": "mantle is ngrok's UI library and design system.",
  "author": "ngrok",
  "license": "MIT",
  "version": "0.31.2",
  "homepage": "https://mantle.ngrok.com",
  "repository": {
    "type": "git",
    "url": "https://github.com/ngrok-oss/mantle"
  },
  "sideEffects": [
    "*.css"
  ],
  "type": "module",
  "browserslist": [
    "last 2 years, not dead, > 0.2%"
  ],
  "files": [
    "dist",
    "assets",
    "package.json"
  ],
  "engines": {
    "node": "^22.0.0"
  },
  "scripts": {
    "build": "NODE_OPTIONS='--max-old-space-size=16384' tsup",
    "clean": "rm -rf dist",
    "prebuild": "pnpm run clean",
    "test:watch": "TZ=UTC vitest watch",
    "test": "TZ=UTC vitest run",
    "typecheck": "tsc --noEmit"
  },
  "dependencies": {
    "@ariakit/react": "0.4.17",
    "@headlessui/react": "2.2.4",
    "@radix-ui/react-accordion": "1.2.11",
    "@radix-ui/react-dialog": "1.1.14",
    "@radix-ui/react-dropdown-menu": "2.1.15",
    "@radix-ui/react-hover-card": "1.1.14",
    "@radix-ui/react-popover": "1.1.14",
    "@radix-ui/react-select": "2.2.5",
    "@radix-ui/react-slot": "1.2.3",
    "@radix-ui/react-switch": "1.2.5",
    "@radix-ui/react-tabs": "1.1.12",
    "@radix-ui/react-tooltip": "1.2.7",
    "@tanstack/react-table": "8.21.3",
    "@uidotdev/usehooks": "2.4.1",
    "class-variance-authority": "0.7.1",
    "clsx": "2.1.1",
    "prismjs": "1.30.0",
    "react-day-picker": "9.7.0",
    "sonner": "2.0.5",
    "tailwind-merge": "3.3.1",
    "tailwindcss-animate": "1.0.7",
    "tiny-invariant": "1.3.3"
  },
  "devDependencies": {
    "@cfg/tsconfig": "workspace:*",
    "@phosphor-icons/react": "2.1.10",
    "@testing-library/dom": "10.4.0",
    "@testing-library/jest-dom": "6.6.3",
    "@testing-library/react": "16.3.0",
    "@testing-library/user-event": "14.6.1",
    "@types/prismjs": "1.26.5",
    "@types/react": "18.3.23",
    "@types/react-dom": "18.3.7",
<<<<<<< HEAD
    "@vitejs/plugin-react": "4.5.2",
=======
    "@vitejs/plugin-react": "4.6.0",
    "autoprefixer": "10.4.21",
>>>>>>> c6b4f796
    "browserslist": "4.25.0",
    "date-fns": "4.1.0",
    "jsdom": "26.1.0",
    "react": "18.3.1",
    "react-dom": "18.3.1",
    "react-router": "7.6.2",
    "tailwindcss": "4.1.11",
    "tsup": "8.5.0",
    "typescript": "5.8.3",
    "zod": "3.25.67"
  },
  "peerDependencies": {
    "@phosphor-icons/react": "^2.1.10",
    "date-fns": "^4.1.0",
    "react": "^18.3.1",
    "react-dom": "^18.3.1",
    "tailwindcss": "^4.1.11",
    "zod": "^3.25.67"
  },
  "exports": {
    "./mantle.css": "./assets/mantle.css",
    "./package.json": "./package.json",
    "./tailwind-preset": {
      "@ngrok/mantle/source": "./src/tailwind-preset/index.ts",
      "types": "./dist/tailwind-preset.d.ts",
      "import": "./dist/tailwind-preset.js",
      "require": "./dist/tailwind-preset.cjs"
    },
    "./accordion": {
      "@ngrok/mantle/source": "./src/components/accordion/index.ts",
      "import": "./dist/accordion.js",
      "types": "./dist/accordion.d.ts"
    },
    "./alert": {
      "@ngrok/mantle/source": "./src/components/alert/index.ts",
      "import": "./dist/alert.js",
      "types": "./dist/alert.d.ts"
    },
    "./alert-dialog": {
      "@ngrok/mantle/source": "./src/components/alert-dialog/index.ts",
      "import": "./dist/alert-dialog.js",
      "types": "./dist/alert-dialog.d.ts"
    },
    "./anchor": {
      "@ngrok/mantle/source": "./src/components/anchor/index.ts",
      "import": "./dist/anchor.js",
      "types": "./dist/anchor.d.ts"
    },
    "./badge": {
      "@ngrok/mantle/source": "./src/components/badge/index.ts",
      "import": "./dist/badge.js",
      "types": "./dist/badge.d.ts"
    },
    "./button": {
      "@ngrok/mantle/source": "./src/components/button/index.ts",
      "import": "./dist/button.js",
      "types": "./dist/button.d.ts"
    },
    "./calendar": {
      "@ngrok/mantle/source": "./src/components/calendar/index.ts",
      "import": "./dist/calendar.js",
      "types": "./dist/calendar.d.ts"
    },
    "./card": {
      "@ngrok/mantle/source": "./src/components/card/index.ts",
      "import": "./dist/card.js",
      "types": "./dist/card.d.ts"
    },
    "./checkbox": {
      "@ngrok/mantle/source": "./src/components/checkbox/index.ts",
      "import": "./dist/checkbox.js",
      "types": "./dist/checkbox.d.ts"
    },
    "./code-block": {
      "@ngrok/mantle/source": "./src/components/code-block/index.ts",
      "import": "./dist/code-block.js",
      "types": "./dist/code-block.d.ts"
    },
    "./color": {
      "@ngrok/mantle/source": "./src/utils/color/index.ts",
      "import": "./dist/color.js",
      "types": "./dist/color.d.ts"
    },
    "./combobox": {
      "@ngrok/mantle/source": "./src/components/combobox/index.ts",
      "import": "./dist/combobox.js",
      "types": "./dist/combobox.d.ts"
    },
    "./compose-refs": {
      "@ngrok/mantle/source": "./src/utils/compose-refs/index.ts",
      "import": "./dist/compose-refs.js",
      "types": "./dist/compose-refs.d.ts"
    },
    "./cx": {
      "@ngrok/mantle/source": "./src/utils/cx/index.ts",
      "import": "./dist/cx.js",
      "types": "./dist/cx.d.ts"
    },
    "./data-table": {
      "@ngrok/mantle/source": "./src/components/data-table/index.ts",
      "import": "./dist/data-table.js",
      "types": "./dist/data-table.d.ts"
    },
    "./date-picker": {},
    "./dialog": {
      "@ngrok/mantle/source": "./src/components/dialog/index.ts",
      "import": "./dist/dialog.js",
      "types": "./dist/dialog.d.ts"
    },
    "./dropdown-menu": {
      "@ngrok/mantle/source": "./src/components/dropdown-menu/index.ts",
      "import": "./dist/dropdown-menu.js",
      "types": "./dist/dropdown-menu.d.ts"
    },
    "./flag": {
      "@ngrok/mantle/source": "./src/components/flag/index.ts",
      "import": "./dist/flag.js",
      "types": "./dist/flag.d.ts"
    },
    "./hooks": {
      "@ngrok/mantle/source": "./src/hooks/index.ts",
      "import": "./dist/hooks.js",
      "types": "./dist/hooks.d.ts"
    },
    "./hover-card": {
      "@ngrok/mantle/source": "./src/components/hover-card/index.ts",
      "import": "./dist/hover-card.js",
      "types": "./dist/hover-card.d.ts"
    },
    "./icon": {
      "@ngrok/mantle/source": "./src/components/icon/index.ts",
      "import": "./dist/icon.js",
      "types": "./dist/icon.d.ts"
    },
    "./icons": {
      "@ngrok/mantle/source": "./src/components/icons/index.ts",
      "import": "./dist/icons.js",
      "types": "./dist/icons.d.ts"
    },
    "./inline-code": {
      "@ngrok/mantle/source": "./src/components/inline-code/index.ts",
      "import": "./dist/inline-code.js",
      "types": "./dist/inline-code.d.ts"
    },
    "./input": {
      "@ngrok/mantle/source": "./src/components/input/index.ts",
      "import": "./dist/input.js",
      "types": "./dist/input.d.ts"
    },
    "./label": {
      "@ngrok/mantle/source": "./src/components/label/index.ts",
      "import": "./dist/label.js",
      "types": "./dist/label.d.ts"
    },
    "./media-object": {
      "@ngrok/mantle/source": "./src/components/media-object/index.ts",
      "import": "./dist/media-object.js",
      "types": "./dist/media-object.d.ts"
    },
    "./pagination": {
      "@ngrok/mantle/source": "./src/components/pagination/index.ts",
      "import": "./dist/pagination.js",
      "types": "./dist/pagination.d.ts"
    },
    "./popover": {
      "@ngrok/mantle/source": "./src/components/popover/index.ts",
      "import": "./dist/popover.js",
      "types": "./dist/popover.d.ts"
    },
    "./progress": {
      "@ngrok/mantle/source": "./src/components/progress/index.ts",
      "import": "./dist/progress.js",
      "types": "./dist/progress.d.ts"
    },
    "./radio-group": {
      "@ngrok/mantle/source": "./src/components/radio-group/index.ts",
      "import": "./dist/radio-group.js",
      "types": "./dist/radio-group.d.ts"
    },
    "./sandboxed-on-click": {
      "@ngrok/mantle/source": "./src/components/sandboxed-on-click/index.ts",
      "import": "./dist/sandboxed-on-click.js",
      "types": "./dist/sandboxed-on-click.d.ts"
    },
    "./select": {
      "@ngrok/mantle/source": "./src/components/select/index.ts",
      "import": "./dist/select.js",
      "types": "./dist/select.d.ts"
    },
    "./separator": {
      "@ngrok/mantle/source": "./src/components/separator/index.ts",
      "import": "./dist/separator.js",
      "types": "./dist/separator.d.ts"
    },
    "./sheet": {
      "@ngrok/mantle/source": "./src/components/sheet/index.ts",
      "import": "./dist/sheet.js",
      "types": "./dist/sheet.d.ts"
    },
    "./skeleton": {
      "@ngrok/mantle/source": "./src/components/skeleton/index.ts",
      "import": "./dist/skeleton.js",
      "types": "./dist/skeleton.d.ts"
    },
    "./switch": {
      "@ngrok/mantle/source": "./src/components/switch/index.ts",
      "import": "./dist/switch.js",
      "types": "./dist/switch.d.ts"
    },
    "./table": {
      "@ngrok/mantle/source": "./src/components/table/index.ts",
      "import": "./dist/table.js",
      "types": "./dist/table.d.ts"
    },
    "./tabs": {
      "@ngrok/mantle/source": "./src/components/tabs/index.ts",
      "import": "./dist/tabs.js",
      "types": "./dist/tabs.d.ts"
    },
    "./text-area": {
      "@ngrok/mantle/source": "./src/components/text-area/index.ts",
      "import": "./dist/text-area.js",
      "types": "./dist/text-area.d.ts"
    },
    "./theme-provider": {
      "@ngrok/mantle/source": "./src/components/theme-provider/index.ts",
      "import": "./dist/theme-provider.js",
      "types": "./dist/theme-provider.d.ts"
    },
    "./toast": {
      "@ngrok/mantle/source": "./src/components/toast/index.ts",
      "import": "./dist/toast.js",
      "types": "./dist/toast.d.ts"
    },
    "./tooltip": {
      "@ngrok/mantle/source": "./src/components/tooltip/index.ts",
      "import": "./dist/tooltip.js",
      "types": "./dist/tooltip.d.ts"
    },
    "./types": {
      "@ngrok/mantle/source": "./src/types/index.ts",
      "import": "./dist/types.js",
      "types": "./dist/types.d.ts"
    },
    "./utils/sorting": {
      "@ngrok/mantle/source": "./src/utils/sorting/index.ts",
      "import": "./dist/sorting.js",
      "types": "./dist/sorting.d.ts"
    }
  }
}<|MERGE_RESOLUTION|>--- conflicted
+++ resolved
@@ -1,325 +1,320 @@
 {
-  "name": "@ngrok/mantle",
-  "description": "mantle is ngrok's UI library and design system.",
-  "author": "ngrok",
-  "license": "MIT",
-  "version": "0.31.2",
-  "homepage": "https://mantle.ngrok.com",
-  "repository": {
-    "type": "git",
-    "url": "https://github.com/ngrok-oss/mantle"
-  },
-  "sideEffects": [
-    "*.css"
-  ],
-  "type": "module",
-  "browserslist": [
-    "last 2 years, not dead, > 0.2%"
-  ],
-  "files": [
-    "dist",
-    "assets",
-    "package.json"
-  ],
-  "engines": {
-    "node": "^22.0.0"
-  },
-  "scripts": {
-    "build": "NODE_OPTIONS='--max-old-space-size=16384' tsup",
-    "clean": "rm -rf dist",
-    "prebuild": "pnpm run clean",
-    "test:watch": "TZ=UTC vitest watch",
-    "test": "TZ=UTC vitest run",
-    "typecheck": "tsc --noEmit"
-  },
-  "dependencies": {
-    "@ariakit/react": "0.4.17",
-    "@headlessui/react": "2.2.4",
-    "@radix-ui/react-accordion": "1.2.11",
-    "@radix-ui/react-dialog": "1.1.14",
-    "@radix-ui/react-dropdown-menu": "2.1.15",
-    "@radix-ui/react-hover-card": "1.1.14",
-    "@radix-ui/react-popover": "1.1.14",
-    "@radix-ui/react-select": "2.2.5",
-    "@radix-ui/react-slot": "1.2.3",
-    "@radix-ui/react-switch": "1.2.5",
-    "@radix-ui/react-tabs": "1.1.12",
-    "@radix-ui/react-tooltip": "1.2.7",
-    "@tanstack/react-table": "8.21.3",
-    "@uidotdev/usehooks": "2.4.1",
-    "class-variance-authority": "0.7.1",
-    "clsx": "2.1.1",
-    "prismjs": "1.30.0",
-    "react-day-picker": "9.7.0",
-    "sonner": "2.0.5",
-    "tailwind-merge": "3.3.1",
-    "tailwindcss-animate": "1.0.7",
-    "tiny-invariant": "1.3.3"
-  },
-  "devDependencies": {
-    "@cfg/tsconfig": "workspace:*",
-    "@phosphor-icons/react": "2.1.10",
-    "@testing-library/dom": "10.4.0",
-    "@testing-library/jest-dom": "6.6.3",
-    "@testing-library/react": "16.3.0",
-    "@testing-library/user-event": "14.6.1",
-    "@types/prismjs": "1.26.5",
-    "@types/react": "18.3.23",
-    "@types/react-dom": "18.3.7",
-<<<<<<< HEAD
-    "@vitejs/plugin-react": "4.5.2",
-=======
-    "@vitejs/plugin-react": "4.6.0",
-    "autoprefixer": "10.4.21",
->>>>>>> c6b4f796
-    "browserslist": "4.25.0",
-    "date-fns": "4.1.0",
-    "jsdom": "26.1.0",
-    "react": "18.3.1",
-    "react-dom": "18.3.1",
-    "react-router": "7.6.2",
-    "tailwindcss": "4.1.11",
-    "tsup": "8.5.0",
-    "typescript": "5.8.3",
-    "zod": "3.25.67"
-  },
-  "peerDependencies": {
-    "@phosphor-icons/react": "^2.1.10",
-    "date-fns": "^4.1.0",
-    "react": "^18.3.1",
-    "react-dom": "^18.3.1",
-    "tailwindcss": "^4.1.11",
-    "zod": "^3.25.67"
-  },
-  "exports": {
-    "./mantle.css": "./assets/mantle.css",
-    "./package.json": "./package.json",
-    "./tailwind-preset": {
-      "@ngrok/mantle/source": "./src/tailwind-preset/index.ts",
-      "types": "./dist/tailwind-preset.d.ts",
-      "import": "./dist/tailwind-preset.js",
-      "require": "./dist/tailwind-preset.cjs"
-    },
-    "./accordion": {
-      "@ngrok/mantle/source": "./src/components/accordion/index.ts",
-      "import": "./dist/accordion.js",
-      "types": "./dist/accordion.d.ts"
-    },
-    "./alert": {
-      "@ngrok/mantle/source": "./src/components/alert/index.ts",
-      "import": "./dist/alert.js",
-      "types": "./dist/alert.d.ts"
-    },
-    "./alert-dialog": {
-      "@ngrok/mantle/source": "./src/components/alert-dialog/index.ts",
-      "import": "./dist/alert-dialog.js",
-      "types": "./dist/alert-dialog.d.ts"
-    },
-    "./anchor": {
-      "@ngrok/mantle/source": "./src/components/anchor/index.ts",
-      "import": "./dist/anchor.js",
-      "types": "./dist/anchor.d.ts"
-    },
-    "./badge": {
-      "@ngrok/mantle/source": "./src/components/badge/index.ts",
-      "import": "./dist/badge.js",
-      "types": "./dist/badge.d.ts"
-    },
-    "./button": {
-      "@ngrok/mantle/source": "./src/components/button/index.ts",
-      "import": "./dist/button.js",
-      "types": "./dist/button.d.ts"
-    },
-    "./calendar": {
-      "@ngrok/mantle/source": "./src/components/calendar/index.ts",
-      "import": "./dist/calendar.js",
-      "types": "./dist/calendar.d.ts"
-    },
-    "./card": {
-      "@ngrok/mantle/source": "./src/components/card/index.ts",
-      "import": "./dist/card.js",
-      "types": "./dist/card.d.ts"
-    },
-    "./checkbox": {
-      "@ngrok/mantle/source": "./src/components/checkbox/index.ts",
-      "import": "./dist/checkbox.js",
-      "types": "./dist/checkbox.d.ts"
-    },
-    "./code-block": {
-      "@ngrok/mantle/source": "./src/components/code-block/index.ts",
-      "import": "./dist/code-block.js",
-      "types": "./dist/code-block.d.ts"
-    },
-    "./color": {
-      "@ngrok/mantle/source": "./src/utils/color/index.ts",
-      "import": "./dist/color.js",
-      "types": "./dist/color.d.ts"
-    },
-    "./combobox": {
-      "@ngrok/mantle/source": "./src/components/combobox/index.ts",
-      "import": "./dist/combobox.js",
-      "types": "./dist/combobox.d.ts"
-    },
-    "./compose-refs": {
-      "@ngrok/mantle/source": "./src/utils/compose-refs/index.ts",
-      "import": "./dist/compose-refs.js",
-      "types": "./dist/compose-refs.d.ts"
-    },
-    "./cx": {
-      "@ngrok/mantle/source": "./src/utils/cx/index.ts",
-      "import": "./dist/cx.js",
-      "types": "./dist/cx.d.ts"
-    },
-    "./data-table": {
-      "@ngrok/mantle/source": "./src/components/data-table/index.ts",
-      "import": "./dist/data-table.js",
-      "types": "./dist/data-table.d.ts"
-    },
-    "./date-picker": {},
-    "./dialog": {
-      "@ngrok/mantle/source": "./src/components/dialog/index.ts",
-      "import": "./dist/dialog.js",
-      "types": "./dist/dialog.d.ts"
-    },
-    "./dropdown-menu": {
-      "@ngrok/mantle/source": "./src/components/dropdown-menu/index.ts",
-      "import": "./dist/dropdown-menu.js",
-      "types": "./dist/dropdown-menu.d.ts"
-    },
-    "./flag": {
-      "@ngrok/mantle/source": "./src/components/flag/index.ts",
-      "import": "./dist/flag.js",
-      "types": "./dist/flag.d.ts"
-    },
-    "./hooks": {
-      "@ngrok/mantle/source": "./src/hooks/index.ts",
-      "import": "./dist/hooks.js",
-      "types": "./dist/hooks.d.ts"
-    },
-    "./hover-card": {
-      "@ngrok/mantle/source": "./src/components/hover-card/index.ts",
-      "import": "./dist/hover-card.js",
-      "types": "./dist/hover-card.d.ts"
-    },
-    "./icon": {
-      "@ngrok/mantle/source": "./src/components/icon/index.ts",
-      "import": "./dist/icon.js",
-      "types": "./dist/icon.d.ts"
-    },
-    "./icons": {
-      "@ngrok/mantle/source": "./src/components/icons/index.ts",
-      "import": "./dist/icons.js",
-      "types": "./dist/icons.d.ts"
-    },
-    "./inline-code": {
-      "@ngrok/mantle/source": "./src/components/inline-code/index.ts",
-      "import": "./dist/inline-code.js",
-      "types": "./dist/inline-code.d.ts"
-    },
-    "./input": {
-      "@ngrok/mantle/source": "./src/components/input/index.ts",
-      "import": "./dist/input.js",
-      "types": "./dist/input.d.ts"
-    },
-    "./label": {
-      "@ngrok/mantle/source": "./src/components/label/index.ts",
-      "import": "./dist/label.js",
-      "types": "./dist/label.d.ts"
-    },
-    "./media-object": {
-      "@ngrok/mantle/source": "./src/components/media-object/index.ts",
-      "import": "./dist/media-object.js",
-      "types": "./dist/media-object.d.ts"
-    },
-    "./pagination": {
-      "@ngrok/mantle/source": "./src/components/pagination/index.ts",
-      "import": "./dist/pagination.js",
-      "types": "./dist/pagination.d.ts"
-    },
-    "./popover": {
-      "@ngrok/mantle/source": "./src/components/popover/index.ts",
-      "import": "./dist/popover.js",
-      "types": "./dist/popover.d.ts"
-    },
-    "./progress": {
-      "@ngrok/mantle/source": "./src/components/progress/index.ts",
-      "import": "./dist/progress.js",
-      "types": "./dist/progress.d.ts"
-    },
-    "./radio-group": {
-      "@ngrok/mantle/source": "./src/components/radio-group/index.ts",
-      "import": "./dist/radio-group.js",
-      "types": "./dist/radio-group.d.ts"
-    },
-    "./sandboxed-on-click": {
-      "@ngrok/mantle/source": "./src/components/sandboxed-on-click/index.ts",
-      "import": "./dist/sandboxed-on-click.js",
-      "types": "./dist/sandboxed-on-click.d.ts"
-    },
-    "./select": {
-      "@ngrok/mantle/source": "./src/components/select/index.ts",
-      "import": "./dist/select.js",
-      "types": "./dist/select.d.ts"
-    },
-    "./separator": {
-      "@ngrok/mantle/source": "./src/components/separator/index.ts",
-      "import": "./dist/separator.js",
-      "types": "./dist/separator.d.ts"
-    },
-    "./sheet": {
-      "@ngrok/mantle/source": "./src/components/sheet/index.ts",
-      "import": "./dist/sheet.js",
-      "types": "./dist/sheet.d.ts"
-    },
-    "./skeleton": {
-      "@ngrok/mantle/source": "./src/components/skeleton/index.ts",
-      "import": "./dist/skeleton.js",
-      "types": "./dist/skeleton.d.ts"
-    },
-    "./switch": {
-      "@ngrok/mantle/source": "./src/components/switch/index.ts",
-      "import": "./dist/switch.js",
-      "types": "./dist/switch.d.ts"
-    },
-    "./table": {
-      "@ngrok/mantle/source": "./src/components/table/index.ts",
-      "import": "./dist/table.js",
-      "types": "./dist/table.d.ts"
-    },
-    "./tabs": {
-      "@ngrok/mantle/source": "./src/components/tabs/index.ts",
-      "import": "./dist/tabs.js",
-      "types": "./dist/tabs.d.ts"
-    },
-    "./text-area": {
-      "@ngrok/mantle/source": "./src/components/text-area/index.ts",
-      "import": "./dist/text-area.js",
-      "types": "./dist/text-area.d.ts"
-    },
-    "./theme-provider": {
-      "@ngrok/mantle/source": "./src/components/theme-provider/index.ts",
-      "import": "./dist/theme-provider.js",
-      "types": "./dist/theme-provider.d.ts"
-    },
-    "./toast": {
-      "@ngrok/mantle/source": "./src/components/toast/index.ts",
-      "import": "./dist/toast.js",
-      "types": "./dist/toast.d.ts"
-    },
-    "./tooltip": {
-      "@ngrok/mantle/source": "./src/components/tooltip/index.ts",
-      "import": "./dist/tooltip.js",
-      "types": "./dist/tooltip.d.ts"
-    },
-    "./types": {
-      "@ngrok/mantle/source": "./src/types/index.ts",
-      "import": "./dist/types.js",
-      "types": "./dist/types.d.ts"
-    },
-    "./utils/sorting": {
-      "@ngrok/mantle/source": "./src/utils/sorting/index.ts",
-      "import": "./dist/sorting.js",
-      "types": "./dist/sorting.d.ts"
-    }
-  }
+	"name": "@ngrok/mantle",
+	"description": "mantle is ngrok's UI library and design system.",
+	"author": "ngrok",
+	"license": "MIT",
+	"version": "0.31.2",
+	"homepage": "https://mantle.ngrok.com",
+	"repository": {
+		"type": "git",
+		"url": "https://github.com/ngrok-oss/mantle"
+	},
+	"sideEffects": [
+		"*.css"
+	],
+	"type": "module",
+	"browserslist": [
+		"last 2 years, not dead, > 0.2%"
+	],
+	"files": [
+		"dist",
+		"assets",
+		"package.json"
+	],
+	"engines": {
+		"node": "^22.0.0"
+	},
+	"scripts": {
+		"build": "NODE_OPTIONS='--max-old-space-size=16384' tsup",
+		"clean": "rm -rf dist",
+		"prebuild": "pnpm run clean",
+		"test:watch": "TZ=UTC vitest watch",
+		"test": "TZ=UTC vitest run",
+		"typecheck": "tsc --noEmit"
+	},
+	"dependencies": {
+		"@ariakit/react": "0.4.17",
+		"@headlessui/react": "2.2.4",
+		"@radix-ui/react-accordion": "1.2.11",
+		"@radix-ui/react-dialog": "1.1.14",
+		"@radix-ui/react-dropdown-menu": "2.1.15",
+		"@radix-ui/react-hover-card": "1.1.14",
+		"@radix-ui/react-popover": "1.1.14",
+		"@radix-ui/react-select": "2.2.5",
+		"@radix-ui/react-slot": "1.2.3",
+		"@radix-ui/react-switch": "1.2.5",
+		"@radix-ui/react-tabs": "1.1.12",
+		"@radix-ui/react-tooltip": "1.2.7",
+		"@tanstack/react-table": "8.21.3",
+		"@uidotdev/usehooks": "2.4.1",
+		"class-variance-authority": "0.7.1",
+		"clsx": "2.1.1",
+		"prismjs": "1.30.0",
+		"react-day-picker": "9.7.0",
+		"sonner": "2.0.5",
+		"tailwind-merge": "3.3.1",
+		"tailwindcss-animate": "1.0.7",
+		"tiny-invariant": "1.3.3"
+	},
+	"devDependencies": {
+		"@cfg/tsconfig": "workspace:*",
+		"@phosphor-icons/react": "2.1.10",
+		"@testing-library/dom": "10.4.0",
+		"@testing-library/jest-dom": "6.6.3",
+		"@testing-library/react": "16.3.0",
+		"@testing-library/user-event": "14.6.1",
+		"@types/prismjs": "1.26.5",
+		"@types/react": "18.3.23",
+		"@types/react-dom": "18.3.7",
+		"@vitejs/plugin-react": "4.6.0",
+		"browserslist": "4.25.0",
+		"date-fns": "4.1.0",
+		"jsdom": "26.1.0",
+		"react": "18.3.1",
+		"react-dom": "18.3.1",
+		"react-router": "7.6.2",
+		"tailwindcss": "4.1.11",
+		"tsup": "8.5.0",
+		"typescript": "5.8.3",
+		"zod": "3.25.67"
+	},
+	"peerDependencies": {
+		"@phosphor-icons/react": "^2.1.10",
+		"date-fns": "^4.1.0",
+		"react": "^18.3.1",
+		"react-dom": "^18.3.1",
+		"tailwindcss": "^4.1.11",
+		"zod": "^3.25.67"
+	},
+	"exports": {
+		"./mantle.css": "./assets/mantle.css",
+		"./package.json": "./package.json",
+		"./tailwind-preset": {
+			"@ngrok/mantle/source": "./src/tailwind-preset/index.ts",
+			"types": "./dist/tailwind-preset.d.ts",
+			"import": "./dist/tailwind-preset.js",
+			"require": "./dist/tailwind-preset.cjs"
+		},
+		"./accordion": {
+			"@ngrok/mantle/source": "./src/components/accordion/index.ts",
+			"import": "./dist/accordion.js",
+			"types": "./dist/accordion.d.ts"
+		},
+		"./alert": {
+			"@ngrok/mantle/source": "./src/components/alert/index.ts",
+			"import": "./dist/alert.js",
+			"types": "./dist/alert.d.ts"
+		},
+		"./alert-dialog": {
+			"@ngrok/mantle/source": "./src/components/alert-dialog/index.ts",
+			"import": "./dist/alert-dialog.js",
+			"types": "./dist/alert-dialog.d.ts"
+		},
+		"./anchor": {
+			"@ngrok/mantle/source": "./src/components/anchor/index.ts",
+			"import": "./dist/anchor.js",
+			"types": "./dist/anchor.d.ts"
+		},
+		"./badge": {
+			"@ngrok/mantle/source": "./src/components/badge/index.ts",
+			"import": "./dist/badge.js",
+			"types": "./dist/badge.d.ts"
+		},
+		"./button": {
+			"@ngrok/mantle/source": "./src/components/button/index.ts",
+			"import": "./dist/button.js",
+			"types": "./dist/button.d.ts"
+		},
+		"./calendar": {
+			"@ngrok/mantle/source": "./src/components/calendar/index.ts",
+			"import": "./dist/calendar.js",
+			"types": "./dist/calendar.d.ts"
+		},
+		"./card": {
+			"@ngrok/mantle/source": "./src/components/card/index.ts",
+			"import": "./dist/card.js",
+			"types": "./dist/card.d.ts"
+		},
+		"./checkbox": {
+			"@ngrok/mantle/source": "./src/components/checkbox/index.ts",
+			"import": "./dist/checkbox.js",
+			"types": "./dist/checkbox.d.ts"
+		},
+		"./code-block": {
+			"@ngrok/mantle/source": "./src/components/code-block/index.ts",
+			"import": "./dist/code-block.js",
+			"types": "./dist/code-block.d.ts"
+		},
+		"./color": {
+			"@ngrok/mantle/source": "./src/utils/color/index.ts",
+			"import": "./dist/color.js",
+			"types": "./dist/color.d.ts"
+		},
+		"./combobox": {
+			"@ngrok/mantle/source": "./src/components/combobox/index.ts",
+			"import": "./dist/combobox.js",
+			"types": "./dist/combobox.d.ts"
+		},
+		"./compose-refs": {
+			"@ngrok/mantle/source": "./src/utils/compose-refs/index.ts",
+			"import": "./dist/compose-refs.js",
+			"types": "./dist/compose-refs.d.ts"
+		},
+		"./cx": {
+			"@ngrok/mantle/source": "./src/utils/cx/index.ts",
+			"import": "./dist/cx.js",
+			"types": "./dist/cx.d.ts"
+		},
+		"./data-table": {
+			"@ngrok/mantle/source": "./src/components/data-table/index.ts",
+			"import": "./dist/data-table.js",
+			"types": "./dist/data-table.d.ts"
+		},
+		"./date-picker": {},
+		"./dialog": {
+			"@ngrok/mantle/source": "./src/components/dialog/index.ts",
+			"import": "./dist/dialog.js",
+			"types": "./dist/dialog.d.ts"
+		},
+		"./dropdown-menu": {
+			"@ngrok/mantle/source": "./src/components/dropdown-menu/index.ts",
+			"import": "./dist/dropdown-menu.js",
+			"types": "./dist/dropdown-menu.d.ts"
+		},
+		"./flag": {
+			"@ngrok/mantle/source": "./src/components/flag/index.ts",
+			"import": "./dist/flag.js",
+			"types": "./dist/flag.d.ts"
+		},
+		"./hooks": {
+			"@ngrok/mantle/source": "./src/hooks/index.ts",
+			"import": "./dist/hooks.js",
+			"types": "./dist/hooks.d.ts"
+		},
+		"./hover-card": {
+			"@ngrok/mantle/source": "./src/components/hover-card/index.ts",
+			"import": "./dist/hover-card.js",
+			"types": "./dist/hover-card.d.ts"
+		},
+		"./icon": {
+			"@ngrok/mantle/source": "./src/components/icon/index.ts",
+			"import": "./dist/icon.js",
+			"types": "./dist/icon.d.ts"
+		},
+		"./icons": {
+			"@ngrok/mantle/source": "./src/components/icons/index.ts",
+			"import": "./dist/icons.js",
+			"types": "./dist/icons.d.ts"
+		},
+		"./inline-code": {
+			"@ngrok/mantle/source": "./src/components/inline-code/index.ts",
+			"import": "./dist/inline-code.js",
+			"types": "./dist/inline-code.d.ts"
+		},
+		"./input": {
+			"@ngrok/mantle/source": "./src/components/input/index.ts",
+			"import": "./dist/input.js",
+			"types": "./dist/input.d.ts"
+		},
+		"./label": {
+			"@ngrok/mantle/source": "./src/components/label/index.ts",
+			"import": "./dist/label.js",
+			"types": "./dist/label.d.ts"
+		},
+		"./media-object": {
+			"@ngrok/mantle/source": "./src/components/media-object/index.ts",
+			"import": "./dist/media-object.js",
+			"types": "./dist/media-object.d.ts"
+		},
+		"./pagination": {
+			"@ngrok/mantle/source": "./src/components/pagination/index.ts",
+			"import": "./dist/pagination.js",
+			"types": "./dist/pagination.d.ts"
+		},
+		"./popover": {
+			"@ngrok/mantle/source": "./src/components/popover/index.ts",
+			"import": "./dist/popover.js",
+			"types": "./dist/popover.d.ts"
+		},
+		"./progress": {
+			"@ngrok/mantle/source": "./src/components/progress/index.ts",
+			"import": "./dist/progress.js",
+			"types": "./dist/progress.d.ts"
+		},
+		"./radio-group": {
+			"@ngrok/mantle/source": "./src/components/radio-group/index.ts",
+			"import": "./dist/radio-group.js",
+			"types": "./dist/radio-group.d.ts"
+		},
+		"./sandboxed-on-click": {
+			"@ngrok/mantle/source": "./src/components/sandboxed-on-click/index.ts",
+			"import": "./dist/sandboxed-on-click.js",
+			"types": "./dist/sandboxed-on-click.d.ts"
+		},
+		"./select": {
+			"@ngrok/mantle/source": "./src/components/select/index.ts",
+			"import": "./dist/select.js",
+			"types": "./dist/select.d.ts"
+		},
+		"./separator": {
+			"@ngrok/mantle/source": "./src/components/separator/index.ts",
+			"import": "./dist/separator.js",
+			"types": "./dist/separator.d.ts"
+		},
+		"./sheet": {
+			"@ngrok/mantle/source": "./src/components/sheet/index.ts",
+			"import": "./dist/sheet.js",
+			"types": "./dist/sheet.d.ts"
+		},
+		"./skeleton": {
+			"@ngrok/mantle/source": "./src/components/skeleton/index.ts",
+			"import": "./dist/skeleton.js",
+			"types": "./dist/skeleton.d.ts"
+		},
+		"./switch": {
+			"@ngrok/mantle/source": "./src/components/switch/index.ts",
+			"import": "./dist/switch.js",
+			"types": "./dist/switch.d.ts"
+		},
+		"./table": {
+			"@ngrok/mantle/source": "./src/components/table/index.ts",
+			"import": "./dist/table.js",
+			"types": "./dist/table.d.ts"
+		},
+		"./tabs": {
+			"@ngrok/mantle/source": "./src/components/tabs/index.ts",
+			"import": "./dist/tabs.js",
+			"types": "./dist/tabs.d.ts"
+		},
+		"./text-area": {
+			"@ngrok/mantle/source": "./src/components/text-area/index.ts",
+			"import": "./dist/text-area.js",
+			"types": "./dist/text-area.d.ts"
+		},
+		"./theme-provider": {
+			"@ngrok/mantle/source": "./src/components/theme-provider/index.ts",
+			"import": "./dist/theme-provider.js",
+			"types": "./dist/theme-provider.d.ts"
+		},
+		"./toast": {
+			"@ngrok/mantle/source": "./src/components/toast/index.ts",
+			"import": "./dist/toast.js",
+			"types": "./dist/toast.d.ts"
+		},
+		"./tooltip": {
+			"@ngrok/mantle/source": "./src/components/tooltip/index.ts",
+			"import": "./dist/tooltip.js",
+			"types": "./dist/tooltip.d.ts"
+		},
+		"./types": {
+			"@ngrok/mantle/source": "./src/types/index.ts",
+			"import": "./dist/types.js",
+			"types": "./dist/types.d.ts"
+		},
+		"./utils/sorting": {
+			"@ngrok/mantle/source": "./src/utils/sorting/index.ts",
+			"import": "./dist/sorting.js",
+			"types": "./dist/sorting.d.ts"
+		}
+	}
 }