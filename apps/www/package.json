{
  "name": "www",
  "private": true,
  "type": "module",
  "engines": {
    "node": "^22.0.0"
  },
  "scripts": {
    "build": "react-router build",
    "clean": "rm -rf .vercel build",
    "prebuild": "pnpm run clean",
    "serve": "react-router-serve build/server/index.js",
    "start": "react-router dev --host",
    "test": "vitest run --passWithNoTests",
    "test:watch": "vitest watch",
    "typecheck": "react-router typegen && tsc --noEmit"
  },
  "dependencies": {
    "@ngrok/mantle": "workspace:*",
    "@phosphor-icons/react": "2.1.10",
    "@react-router/fs-routes": "7.8.0",
    "@react-router/node": "7.8.0",
    "@react-router/serve": "7.8.0",
    "@tanstack/react-form": "1.19.0",
    "@vercel/react-router": "1.2.2",
    "fuse.js": "7.1.0",
    "isbot": "5.1.29",
    "prismjs": "1.30.0",
    "react": "18.3.1",
    "react-dom": "18.3.1",
    "react-router": "7.8.0",
    "tiny-invariant": "1.3.3",
    "usehooks-ts": "3.1.1",
    "zod": "4.0.17"
  },
  "devDependencies": {
    "@cfg/tsconfig": "workspace:*",
<<<<<<< HEAD
    "@react-router/dev": "7.7.1",
    "@tailwindcss/vite": "4.1.11",
=======
    "@react-router/dev": "7.8.0",
>>>>>>> a2ac01b1
    "@types/prismjs": "1.26.5",
    "@types/react": "18.3.23",
    "@types/react-dom": "18.3.7",
    "tailwindcss": "4.1.11",
    "typescript": "5.9.2",
    "vite": "7.1.1",
    "vite-plugin-devtools-json": "0.4.1",
    "vite-tsconfig-paths": "5.1.4"
  }
}<|MERGE_RESOLUTION|>--- conflicted
+++ resolved
@@ -35,12 +35,8 @@
   },
   "devDependencies": {
     "@cfg/tsconfig": "workspace:*",
-<<<<<<< HEAD
-    "@react-router/dev": "7.7.1",
+    "@react-router/dev": "7.8.0",
     "@tailwindcss/vite": "4.1.11",
-=======
-    "@react-router/dev": "7.8.0",
->>>>>>> a2ac01b1
     "@types/prismjs": "1.26.5",
     "@types/react": "18.3.23",
     "@types/react-dom": "18.3.7",
