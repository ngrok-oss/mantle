{
  "name": "www",
  "private": true,
  "type": "module",
  "engines": {
    "node": "^22.0.0"
  },
  "scripts": {
    "build": "react-router build",
    "clean": "rm -rf .vercel build",
    "prebuild": "pnpm run clean",
    "serve": "react-router-serve build/server/index.js",
    "start": "react-router dev --host",
    "test": "vitest run --passWithNoTests",
    "test:watch": "vitest watch",
    "typecheck": "react-router typegen && tsc --noEmit"
  },
  "dependencies": {
    "@ngrok/mantle": "workspace:*",
    "@phosphor-icons/react": "2.1.10",
    "@react-router/fs-routes": "7.7.1",
    "@react-router/node": "7.7.1",
    "@react-router/serve": "7.7.1",
    "@tanstack/react-form": "1.17.0",
    "@vercel/react-router": "1.2.2",
    "fuse.js": "7.1.0",
    "isbot": "5.1.29",
    "prismjs": "1.30.0",
    "react": "18.3.1",
    "react-dom": "18.3.1",
    "react-router": "7.7.1",
    "tiny-invariant": "1.3.3",
    "usehooks-ts": "3.1.1",
    "zod": "4.0.14"
  },
  "devDependencies": {
    "@cfg/tsconfig": "workspace:*",
<<<<<<< HEAD
    "@react-router/dev": "7.7.0",
    "@tailwindcss/vite": "4.1.11",
    "@types/prismjs": "1.26.5",
    "@types/react": "18.3.23",
    "@types/react-dom": "18.3.7",
    "tailwindcss": "4.1.11",
    "typescript": "5.8.3",
    "vite": "7.0.5",
    "vite-plugin-devtools-json": "0.3.0",
=======
    "@react-router/dev": "7.7.1",
    "@types/prismjs": "1.26.5",
    "@types/react": "18.3.23",
    "@types/react-dom": "18.3.7",
    "postcss": "8.5.6",
    "tailwindcss": "3.4.17",
    "typescript": "5.9.2",
    "vite": "7.0.6",
    "vite-plugin-devtools-json": "0.4.1",
>>>>>>> f883f899
    "vite-tsconfig-paths": "5.1.4"
  }
}<|MERGE_RESOLUTION|>--- conflicted
+++ resolved
@@ -35,27 +35,15 @@
   },
   "devDependencies": {
     "@cfg/tsconfig": "workspace:*",
-<<<<<<< HEAD
-    "@react-router/dev": "7.7.0",
+    "@react-router/dev": "7.7.1",
     "@tailwindcss/vite": "4.1.11",
     "@types/prismjs": "1.26.5",
     "@types/react": "18.3.23",
     "@types/react-dom": "18.3.7",
     "tailwindcss": "4.1.11",
-    "typescript": "5.8.3",
-    "vite": "7.0.5",
-    "vite-plugin-devtools-json": "0.3.0",
-=======
-    "@react-router/dev": "7.7.1",
-    "@types/prismjs": "1.26.5",
-    "@types/react": "18.3.23",
-    "@types/react-dom": "18.3.7",
-    "postcss": "8.5.6",
-    "tailwindcss": "3.4.17",
     "typescript": "5.9.2",
     "vite": "7.0.6",
     "vite-plugin-devtools-json": "0.4.1",
->>>>>>> f883f899
     "vite-tsconfig-paths": "5.1.4"
   }
 }