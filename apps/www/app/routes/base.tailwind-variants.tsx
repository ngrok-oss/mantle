--- conflicted
+++ resolved
@@ -44,27 +44,6 @@
 						<Table.Row>
 							<Table.Cell>
 								<Icon
-<<<<<<< HEAD
-=======
-									className="text-success-600 firefox:block hidden size-4"
-									svg={<CheckIcon weight="bold" />}
-								/>
-								<Icon
-									className="text-danger-600 firefox:hidden block size-4"
-									svg={<XIcon weight="bold" />}
-								/>
-							</Table.Cell>
-							<Table.Cell>
-								<InlineCode className="break-keep">.firefox:</InlineCode>
-							</Table.Cell>
-
-							<Table.Cell>Apply a class to Firefox browsers.</Table.Cell>
-						</Table.Row>
-
-						<Table.Row>
-							<Table.Cell>
-								<Icon
->>>>>>> d2390e5e
 									className="text-success-600 pointer-coarse:block hidden size-4"
 									svg={<CheckIcon weight="bold" />}
 								/>
