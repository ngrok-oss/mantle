--- conflicted
+++ resolved
@@ -1,166 +1,161 @@
 import { Anchor } from "@ngrok/mantle/anchor";
 import {
-	CodeBlock,
-	CodeBlockBody,
-	CodeBlockCode,
-	CodeBlockCopyButton,
-	CodeBlockHeader,
-	fmtCode,
+  CodeBlock,
+  CodeBlockBody,
+  CodeBlockCode,
+  CodeBlockCopyButton,
+  CodeBlockHeader,
+  fmtCode,
 } from "@ngrok/mantle/code-block";
 import { InlineCode } from "@ngrok/mantle/inline-code";
 import { Table, TableBody, TableCell, TableRow } from "@ngrok/mantle/table";
-<<<<<<< HEAD
-import type { HeadersFunction, MetaFunction } from "@remix-run/node";
-import { Link } from "~/components/link";
 import { PageHeader } from "~/components/page-header";
-=======
 import { href } from "react-router";
 import { Link } from "~/components/link";
 import type { Route } from "./+types/_index";
->>>>>>> ec9d1f39
 
 export const meta: Route.MetaFunction = () => {
-	return [
-		{ title: "@ngrok/mantle" },
-		{
-			name: "description",
-			content: "mantle is ngrok's UI library and design system",
-		},
-	];
+  return [
+    { title: "@ngrok/mantle" },
+    {
+      name: "description",
+      content: "mantle is ngrok's UI library and design system",
+    },
+  ];
 };
 
 export const headers: Route.HeadersFunction = () => {
-	return {
-		"Cache-Control": "max-age=300, stale-while-revalidate=604800",
-	};
+  return {
+    "Cache-Control": "max-age=300, stale-while-revalidate=604800",
+  };
 };
 
 export default function Page() {
-	return (
-		<div>
-			<PageHeader id="mantle">Mantle</PageHeader>
-			<p className="font-weight font-body text-body mt-4 text-xl">
-				Mantle is <Anchor href="https://ngrok.com">ngrok</Anchor>
-				&rsquo;s UI library and design system that powers its front-end.
-			</p>
-
-			<h2 id="overview" className="mt-8 text-3xl font-medium">
-				Overview
-			</h2>
-
-			<h3 id="dependencies" className="mt-6 text-xl font-medium">
-				Dependencies
-			</h3>
-			<p className="font-body text-body mt-3">
-				Mantle&rsquo;s styling is composed using{" "}
-				<Anchor href="https://tailwindcss.com">Tailwind</Anchor>. Its{" "}
-				<Anchor href="https://react.dev">React</Anchor> components are inspired
-				by <Anchor href="https://ui.shadcn.com">shadcn/ui</Anchor>
-				&rsquo;s markup and{" "}
-				<Anchor href="https://www.radix-ui.com">Radix</Anchor>
-				&rsquo;s primitives. Its documentation is built with{" "}
-				<Anchor href="https://reactrouter.com/">react-router</Anchor>.
-			</p>
-
-			<h3 id="status" className="mt-8 text-xl font-medium">
-				Status
-			</h3>
-			<p className="font-body text-body mt-3">
-				Mantle is a work in progress that&rsquo;s currently adding components.
-				It intends to replace new and existing ngrok user interfaces.
-			</p>
-
-			<p className="font-body text-body mt-3">
-				Mantle is available in its alpha state on{" "}
-				<Anchor href="https://www.npmjs.com/package/@ngrok/mantle">NPM</Anchor>.
-				It is open source and available on{" "}
-				<Anchor href="https://github.com/ngrok-oss/mantle">GitHub</Anchor>.
-			</p>
-
-			<h2 className="mt-12 text-3xl font-medium">Setup</h2>
-			<p className="font-body text-body mt-3">
-				Start by installing <InlineCode>@ngrok/mantle</InlineCode> with your
-				preferred package manager:
-			</p>
-			<div className="border-card scrollbar mt-4 overflow-x-scroll rounded-lg border">
-				<Table>
-					<TableBody>
-						<TableRow>
-							<TableCell className="font-body">npm</TableCell>
-							<TableCell>
-								<CodeBlock>
-									<CodeBlockBody>
-										<CodeBlockCopyButton />
-										<CodeBlockCode
-											language="sh"
-											value={fmtCode`npm install -E @ngrok/mantle`}
-										/>
-									</CodeBlockBody>
-								</CodeBlock>
-							</TableCell>
-						</TableRow>
-						<TableRow>
-							<TableCell className="font-body">yarn</TableCell>
-							<TableCell>
-								<CodeBlock>
-									<CodeBlockBody>
-										<CodeBlockCopyButton />
-										<CodeBlockCode
-											language="sh"
-											value={fmtCode`yarn add -E @ngrok/mantle`}
-										/>
-									</CodeBlockBody>
-								</CodeBlock>
-							</TableCell>
-						</TableRow>
-						<TableRow>
-							<TableCell className="font-body">pnpm</TableCell>
-							<TableCell>
-								<CodeBlock>
-									<CodeBlockBody>
-										<CodeBlockCopyButton />
-										<CodeBlockCode
-											language="sh"
-											value={fmtCode`pnpm add -E @ngrok/mantle`}
-										/>
-									</CodeBlockBody>
-								</CodeBlock>
-							</TableCell>
-						</TableRow>
-						<TableRow>
-							<TableCell className="font-body">bun</TableCell>
-							<TableCell>
-								<CodeBlock>
-									<CodeBlockBody>
-										<CodeBlockCopyButton />
-										<CodeBlockCode
-											language="sh"
-											value={fmtCode`bun add -E @ngrok/mantle`}
-										/>
-									</CodeBlockBody>
-								</CodeBlock>
-							</TableCell>
-						</TableRow>
-					</TableBody>
-				</Table>
-			</div>
-
-			<section>
-				<h2 className="mt-8 text-xl font-medium">Tailwind Configuration</h2>
-				<p className="font-body text-body mt-3">
-					Then, add the{" "}
-					<Anchor href="https://tailwindcss.com/docs/presets">
-						tailwind preset
-					</Anchor>{" "}
-					and mantle content to your tailwind configuration:
-				</p>
-				<CodeBlock className="mt-4">
-					<CodeBlockHeader>tailwind.config.ts</CodeBlockHeader>
-					<CodeBlockBody>
-						<CodeBlockCopyButton />
-						<CodeBlockCode
-							language="ts"
-							value={fmtCode`
+  return (
+    <div>
+      <PageHeader id="mantle">Mantle</PageHeader>
+      <p className="font-weight font-body text-body mt-4 text-xl">
+        Mantle is <Anchor href="https://ngrok.com">ngrok</Anchor>
+        &rsquo;s UI library and design system that powers its front-end.
+      </p>
+
+      <h2 id="overview" className="mt-8 text-3xl font-medium">
+        Overview
+      </h2>
+
+      <h3 id="dependencies" className="mt-6 text-xl font-medium">
+        Dependencies
+      </h3>
+      <p className="font-body text-body mt-3">
+        Mantle&rsquo;s styling is composed using{" "}
+        <Anchor href="https://tailwindcss.com">Tailwind</Anchor>. Its{" "}
+        <Anchor href="https://react.dev">React</Anchor> components are inspired
+        by <Anchor href="https://ui.shadcn.com">shadcn/ui</Anchor>
+        &rsquo;s markup and{" "}
+        <Anchor href="https://www.radix-ui.com">Radix</Anchor>
+        &rsquo;s primitives. Its documentation is built with{" "}
+        <Anchor href="https://reactrouter.com/">react-router</Anchor>.
+      </p>
+
+      <h3 id="status" className="mt-8 text-xl font-medium">
+        Status
+      </h3>
+      <p className="font-body text-body mt-3">
+        Mantle is a work in progress that&rsquo;s currently adding components.
+        It intends to replace new and existing ngrok user interfaces.
+      </p>
+
+      <p className="font-body text-body mt-3">
+        Mantle is available in its alpha state on{" "}
+        <Anchor href="https://www.npmjs.com/package/@ngrok/mantle">NPM</Anchor>.
+        It is open source and available on{" "}
+        <Anchor href="https://github.com/ngrok-oss/mantle">GitHub</Anchor>.
+      </p>
+
+      <h2 className="mt-12 text-3xl font-medium">Setup</h2>
+      <p className="font-body text-body mt-3">
+        Start by installing <InlineCode>@ngrok/mantle</InlineCode> with your
+        preferred package manager:
+      </p>
+      <div className="border-card scrollbar mt-4 overflow-x-scroll rounded-lg border">
+        <Table>
+          <TableBody>
+            <TableRow>
+              <TableCell className="font-body">npm</TableCell>
+              <TableCell>
+                <CodeBlock>
+                  <CodeBlockBody>
+                    <CodeBlockCopyButton />
+                    <CodeBlockCode
+                      language="sh"
+                      value={fmtCode`npm install -E @ngrok/mantle`}
+                    />
+                  </CodeBlockBody>
+                </CodeBlock>
+              </TableCell>
+            </TableRow>
+            <TableRow>
+              <TableCell className="font-body">yarn</TableCell>
+              <TableCell>
+                <CodeBlock>
+                  <CodeBlockBody>
+                    <CodeBlockCopyButton />
+                    <CodeBlockCode
+                      language="sh"
+                      value={fmtCode`yarn add -E @ngrok/mantle`}
+                    />
+                  </CodeBlockBody>
+                </CodeBlock>
+              </TableCell>
+            </TableRow>
+            <TableRow>
+              <TableCell className="font-body">pnpm</TableCell>
+              <TableCell>
+                <CodeBlock>
+                  <CodeBlockBody>
+                    <CodeBlockCopyButton />
+                    <CodeBlockCode
+                      language="sh"
+                      value={fmtCode`pnpm add -E @ngrok/mantle`}
+                    />
+                  </CodeBlockBody>
+                </CodeBlock>
+              </TableCell>
+            </TableRow>
+            <TableRow>
+              <TableCell className="font-body">bun</TableCell>
+              <TableCell>
+                <CodeBlock>
+                  <CodeBlockBody>
+                    <CodeBlockCopyButton />
+                    <CodeBlockCode
+                      language="sh"
+                      value={fmtCode`bun add -E @ngrok/mantle`}
+                    />
+                  </CodeBlockBody>
+                </CodeBlock>
+              </TableCell>
+            </TableRow>
+          </TableBody>
+        </Table>
+      </div>
+
+      <section>
+        <h2 className="mt-8 text-xl font-medium">Tailwind Configuration</h2>
+        <p className="font-body text-body mt-3">
+          Then, add the{" "}
+          <Anchor href="https://tailwindcss.com/docs/presets">
+            tailwind preset
+          </Anchor>{" "}
+          and mantle content to your tailwind configuration:
+        </p>
+        <CodeBlock className="mt-4">
+          <CodeBlockHeader>tailwind.config.ts</CodeBlockHeader>
+          <CodeBlockBody>
+            <CodeBlockCopyButton />
+            <CodeBlockCode
+              language="ts"
+              value={fmtCode`
 								import { createRequire } from "node:module";
 								import { mantlePreset, resolveMantleContentGlob } from "@ngrok/mantle/tailwind-preset";
 								import type { Config } from "tailwindcss";
@@ -173,24 +168,24 @@
 									// ... the rest of your tailwind config!
 								} satisfies Config;
 							`}
-						/>
-					</CodeBlockBody>
-				</CodeBlock>
-			</section>
-
-			<section>
-				<h2 className="mt-8 text-xl font-medium">Application Scaffolding</h2>
-				<p className="font-body text-body mt-3">
-					In your application&rsquo;s entry/root, import the{" "}
-					<InlineCode>mantle.css</InlineCode> file to apply the mantle styles:
-				</p>
-				<CodeBlock className="mt-4">
-					<CodeBlockHeader>root.tsx</CodeBlockHeader>
-					<CodeBlockBody>
-						<CodeBlockCopyButton />
-						<CodeBlockCode
-							language="tsx"
-							value={fmtCode`
+            />
+          </CodeBlockBody>
+        </CodeBlock>
+      </section>
+
+      <section>
+        <h2 className="mt-8 text-xl font-medium">Application Scaffolding</h2>
+        <p className="font-body text-body mt-3">
+          In your application&rsquo;s entry/root, import the{" "}
+          <InlineCode>mantle.css</InlineCode> file to apply the mantle styles:
+        </p>
+        <CodeBlock className="mt-4">
+          <CodeBlockHeader>root.tsx</CodeBlockHeader>
+          <CodeBlockBody>
+            <CodeBlockCopyButton />
+            <CodeBlockCode
+              language="tsx"
+              value={fmtCode`
 							import { StrictMode } from "react";
 							import { createRoot } from "react-dom/client";
 
@@ -211,21 +206,21 @@
 								</StrictMode>,
 							);
 						`}
-						/>
-					</CodeBlockBody>
-				</CodeBlock>
-				<p className="font-body text-body mt-8">
-					Next, you should add the{" "}
-					<Link to={href("/components/theme-provider")}>Theme Provider</Link> to
-					your application to provide the mantle theme to your components. You
-					are now ready to use mantle components in your application!
-				</p>
-				<p className="font-body text-body mt-4">
-					You are now ready to use mantle components in your application! For
-					example, you can use the{" "}
-					<Link to={href("/components/button")}>Button</Link>!
-				</p>
-			</section>
-		</div>
-	);
+            />
+          </CodeBlockBody>
+        </CodeBlock>
+        <p className="font-body text-body mt-8">
+          Next, you should add the{" "}
+          <Link to={href("/components/theme-provider")}>Theme Provider</Link> to
+          your application to provide the mantle theme to your components. You
+          are now ready to use mantle components in your application!
+        </p>
+        <p className="font-body text-body mt-4">
+          You are now ready to use mantle components in your application! For
+          example, you can use the{" "}
+          <Link to={href("/components/button")}>Button</Link>!
+        </p>
+      </section>
+    </div>
+  );
 }