import { Slot } from "@radix-ui/react-slot";
import type { HTMLAttributes } from "react";
import { forwardRef } from "react";
import { cx } from "../../core";
import type { WithAsChild } from "../../types/src/as-child";

export type CardProps = HTMLAttributes<HTMLDivElement>;

/**
 * A container that can be used to display content in a box resembling a playing
 * card.
 */
export const Card = forwardRef<HTMLDivElement, CardProps>(({ className, children, ...rest }, ref) => (
<<<<<<< HEAD
	<div ref={ref} className={cx("relative rounded-md border border-card bg-card", className)} {...rest}>
=======
	<div ref={ref} className={cx("relative rounded-md border border-gray-300 bg-card", className)} {...rest}>
>>>>>>> 76b45879
		{children}
	</div>
));
Card.displayName = "Card";

/**
 * The main content of a card. Usually composed as a direct child of a `Card` component.
 */
export const CardBody = forwardRef<HTMLDivElement, CardProps>(({ className, children, ...rest }, ref) => (
	<div ref={ref} className={cx("p-6", className)} {...rest}>
		{children}
	</div>
));
CardBody.displayName = "CardBody";

/**
 * The footer container of a card. Usually composed as a direct child of a `Card` component.
 */
export const CardFooter = forwardRef<HTMLDivElement, CardProps>(({ className, children, ...rest }, ref) => (
	<div ref={ref} className={cx("border-t border-card-muted px-6 py-3", className)} {...rest}>
		{children}
	</div>
));
CardFooter.displayName = "CardFooter";

/**
 * The header container of a card. Usually composed as a direct child of a `Card` component.
 */
export const CardHeader = forwardRef<HTMLDivElement, CardProps>(({ className, children, ...rest }, ref) => (
	<div ref={ref} className={cx("border-b border-card-muted px-6 py-3", className)} {...rest}>
		{children}
	</div>
));
CardHeader.displayName = "CardHeader";

export type CardTitleProps = HTMLAttributes<HTMLHeadingElement> & WithAsChild;

/**
 * The title of a card. Usually composed as a direct child of a `CardHeader` component.
 */
export const CardTitle = forwardRef<HTMLParagraphElement, CardTitleProps>(({ className, asChild, ...props }, ref) => {
	const Comp = asChild ? Slot : "h3";
	return <Comp ref={ref} className={cx("font-semibold leading-none tracking-tight", className)} {...props} />;
});
CardTitle.displayName = "CardTitle";<|MERGE_RESOLUTION|>--- conflicted
+++ resolved
@@ -11,11 +11,7 @@
  * card.
  */
 export const Card = forwardRef<HTMLDivElement, CardProps>(({ className, children, ...rest }, ref) => (
-<<<<<<< HEAD
-	<div ref={ref} className={cx("relative rounded-md border border-card bg-card", className)} {...rest}>
-=======
-	<div ref={ref} className={cx("relative rounded-md border border-gray-300 bg-card", className)} {...rest}>
->>>>>>> 76b45879
+	<div ref={ref} className={cx("border-card relative rounded-md border bg-card", className)} {...rest}>
 		{children}
 	</div>
 ));
@@ -35,7 +31,7 @@
  * The footer container of a card. Usually composed as a direct child of a `Card` component.
  */
 export const CardFooter = forwardRef<HTMLDivElement, CardProps>(({ className, children, ...rest }, ref) => (
-	<div ref={ref} className={cx("border-t border-card-muted px-6 py-3", className)} {...rest}>
+	<div ref={ref} className={cx("border-card-muted border-t px-6 py-3", className)} {...rest}>
 		{children}
 	</div>
 ));
@@ -45,7 +41,7 @@
  * The header container of a card. Usually composed as a direct child of a `Card` component.
  */
 export const CardHeader = forwardRef<HTMLDivElement, CardProps>(({ className, children, ...rest }, ref) => (
-	<div ref={ref} className={cx("border-b border-card-muted px-6 py-3", className)} {...rest}>
+	<div ref={ref} className={cx("border-card-muted border-b px-6 py-3", className)} {...rest}>
 		{children}
 	</div>
 ));
