import { PreventWrongThemeFlash, ThemeProvider } from "@/theme-provider";
import { cssBundleHref } from "@remix-run/css-bundle";
import type { LinksFunction } from "@remix-run/node";
import { Links, LiveReload, Meta, Outlet, Scripts, ScrollRestoration } from "@remix-run/react";
import tailwind from "tailwindcss/tailwind.css";
import mantleCss from "../assets/mantle.css";
import { Layout } from "./components/layout";

export const links: LinksFunction = () => [
	...(cssBundleHref ? [{ rel: "stylesheet", href: cssBundleHref }] : []),
	{ rel: "stylesheet", href: mantleCss },
	{ rel: "stylesheet", href: tailwind },
];

export default function App() {
	return (
		<html className="h-full" lang="en-US" dir="ltr">
			<head>
				<PreventWrongThemeFlash />
				<PreloadFonts />
				<meta charSet="utf-8" />
				<meta name="author" content="ngrok" />
				<meta name="viewport" content="width=device-width, initial-scale=1" />
				<Meta />
				<Links />
			</head>
<<<<<<< HEAD
			<body className="h-full min-h-full overflow-y-scroll bg-base">
=======
			<body className="h-full min-h-full overflow-y-scroll bg-body">
>>>>>>> 76b45879
				<ThemeProvider>
					<Layout>
						<Outlet />
					</Layout>
				</ThemeProvider>
				<ScrollRestoration />
				<Scripts />
				<LiveReload />
			</body>
		</html>
	);
}

// TODO(cody): consider making this a component in mantle, perhaps part of the theme provider
const PreloadFonts = () => {
	const cdnBase = "https://cdn.ngrok.com/static/fonts";

	const fonts = [
		"euclid-square/EuclidSquare-Regular-WebS.woff",
		"euclid-square/EuclidSquare-RegularItalic-WebS.woff",
		"euclid-square/EuclidSquare-Medium-WebS.woff",
		"euclid-square/EuclidSquare-Semibold-WebS.woff",
		"euclid-square/EuclidSquare-MediumItalic-WebS.woff",
		"ibm-plex-mono/IBMPlexMono-Text.woff",
		"ibm-plex-mono/IBMPlexMono-TextItalic.woff",
		"ibm-plex-mono/IBMPlexMono-SemiBold.woff",
		"ibm-plex-mono/IBMPlexMono-SemiBoldItalic.woff",
	] as const;

	const href = (font: (typeof fonts)[number]) => [cdnBase, font].join("/");

	return (
		<>
			{fonts.map((font) => (
				<link key={font} rel="preload" href={href(font)} as="font" type="font/woff" crossOrigin="anonymous" />
			))}
		</>
	);
};<|MERGE_RESOLUTION|>--- conflicted
+++ resolved
@@ -24,11 +24,7 @@
 				<Meta />
 				<Links />
 			</head>
-<<<<<<< HEAD
-			<body className="h-full min-h-full overflow-y-scroll bg-base">
-=======
-			<body className="h-full min-h-full overflow-y-scroll bg-body">
->>>>>>> 76b45879
+			<body className="bg-base h-full min-h-full overflow-y-scroll">
 				<ThemeProvider>
 					<Layout>
 						<Outlet />
