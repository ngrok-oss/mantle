@import url("https://cdn.ngrok.com/static/fonts/fonts.css");

@tailwind base;
@tailwind components;
@tailwind utilities;

/**
 * provide an a11y escape hatch for those that prefer less motion
 */
@media (prefers-reduced-motion: reduce) {
	*,
	*::before,
	*::after {
		animation-duration: 0.01ms !important;
		animation-iteration-count: 1 !important;
		transition-duration: 0.01ms !important;
		scroll-behavior: auto !important;
	}
}

:root {
	/* ngrok custom blue (600 is current button)
	* These are required as they are referenced by both light and dark modes.
	* Replaces the Tailwind blue and a single value of gray.
	* Not to be used directly.
	*/
	color-scheme: light;

	--ngrok-blue-50: 221 100% 97%;
	--ngrok-blue-100: 221 95% 93%;
	--ngrok-blue-200: 220 94% 87%;
	--ngrok-blue-300: 219 95% 78%;
	--ngrok-blue-400: 220 96% 70%;
	--ngrok-blue-500: 224 89% 60%;
	--ngrok-blue-600: 228 82% 55%;
	--ngrok-blue-700: 231 75% 48%;
	--ngrok-blue-800: 232 70% 40%;
	--ngrok-blue-900: 232 63% 33%;
	--ngrok-blue-950: 234 55% 21%;

	/* ngrok purple tinted grayscale (based on tw-zinc) */

	--ngrok-grayple-50: 216 18% 98%;
	--ngrok-grayple-100: 218 16% 95.9%;
	--ngrok-grayple-200: 220 14% 90%;
	--ngrok-grayple-300: 222 12% 83.9%;
	--ngrok-grayple-400: 224 10% 64.9%;
	--ngrok-grayple-500: 226 08% 46.5%;
	--ngrok-grayple-600: 228 11% 34.9%;
	--ngrok-grayple-700: 230 14% 27.1%;
	--ngrok-grayple-800: 232 16% 21%;
	--ngrok-grayple-900: 234 18% 17%;
	--ngrok-grayple-950: 236 20% 11.5%;

	/**
	* Tailwind palette.
	* These are required as they are referenced by both light and dark modes.
	* Not to be used directly.
	*/

	--tw-black: 0 0% 0%;
	--tw-white: 0 0% 100%;

	--tw-red-50: 0 85.7% 97.3%;
	--tw-red-100: 0 93.3% 94.1%;
	--tw-red-200: 0 96.3% 89.4%;
	--tw-red-300: 0 93.5% 81.8%;
	--tw-red-400: 0 90.6% 70.8%;
	--tw-red-500: 0 84.2% 60.2%;
	--tw-red-600: 0 72.2% 50.6%;
	--tw-red-700: 0 73.7% 41.8%;
	--tw-red-800: 0 70% 35.3%;
	--tw-red-900: 0 62.8% 30.6%;
	--tw-red-950: 0 74.7% 15.5%;

	--tw-orange-50: 33.3 100% 96.5%;
	--tw-orange-100: 34.3 100% 91.8%;
	--tw-orange-200: 32.1 97.7% 83.1%;
	--tw-orange-300: 30.7 97.2% 72.4%;
	--tw-orange-400: 27 96% 61%;
	--tw-orange-500: 24.6 95% 53.1%;
	--tw-orange-600: 20.5 90.2% 48.2%;
	--tw-orange-700: 17.5 88.3% 40.4%;
	--tw-orange-800: 15 79.1% 33.7%;
	--tw-orange-900: 15.3 74.6% 27.8%;
	--tw-orange-950: 13 81.1% 14.5%;

	--tw-amber-50: 48 100% 96.1%;
	--tw-amber-100: 48 96.5% 88.8%;
	--tw-amber-200: 48 96.6% 76.7%;
	--tw-amber-300: 45.9 96.7% 64.5%;
	--tw-amber-400: 43.3 96.4% 56.3%;
	--tw-amber-500: 37.7 92.1% 50.2%;
	--tw-amber-600: 32.1 94.6% 43.7%;
	--tw-amber-700: 26 90.5% 37.1%;
	--tw-amber-800: 22.7 82.5% 31.4%;
	--tw-amber-900: 21.7 77.8% 26.5%;
	--tw-amber-950: 20.9 91.7% 14.1%;

	--tw-yellow-50: 54.5 91.7% 95.3%;
	--tw-yellow-100: 54.9 96.7% 88%;
	--tw-yellow-200: 52.8 98.3% 76.9%;
	--tw-yellow-300: 50.4 97.8% 63.5%;
	--tw-yellow-400: 47.9 95.8% 53.1%;
	--tw-yellow-500: 45.4 93.4% 47.5%;
	--tw-yellow-600: 40.6 96.1% 40.4%;
	--tw-yellow-700: 35.5 91.7% 32.9%;
	--tw-yellow-800: 31.8 81% 28.8%;
	--tw-yellow-900: 28.4 72.5% 25.7%;
	--tw-yellow-950: 26 83.3% 14.1%;

	--tw-lime-50: 78.3 92% 95.1%;
	--tw-lime-100: 79.6 89.1% 89.2%;
	--tw-lime-200: 80.9 88.5% 79.6%;
	--tw-lime-300: 82 84.5% 67.1%;
	--tw-lime-400: 82.7 78% 55.5%;
	--tw-lime-500: 83.7 80.5% 44.3%;
	--tw-lime-600: 84.8 85.2% 34.5%;
	--tw-lime-700: 85.9 78.4% 27.3%;
	--tw-lime-800: 86.3 69% 22.7%;
	--tw-lime-900: 87.6 61.2% 20.2%;
	--tw-lime-950: 89.3 80.4% 10%;

	--tw-green-50: 138.5 76.5% 96.7%;
	--tw-green-100: 140.6 84.2% 92.5%;
	--tw-green-200: 141 78.9% 85.1%;
	--tw-green-300: 141.7 76.6% 73.1%;
	--tw-green-400: 141.9 69.2% 58%;
	--tw-green-500: 142.1 70.6% 45.3%;
	--tw-green-600: 142.1 76.2% 36.3%;
	--tw-green-700: 142.4 71.8% 29.2%;
	--tw-green-800: 142.8 64.2% 24.1%;
	--tw-green-900: 143.8 61.2% 20.2%;
	--tw-green-950: 144.9 80.4% 10%;

	--tw-emerald-50: 151.8 81% 95.9%;
	--tw-emerald-100: 149.3 80.4% 90%;
	--tw-emerald-200: 152.4 76% 80.4%;
	--tw-emerald-300: 156.2 71.6% 66.9%;
	--tw-emerald-400: 158.1 64.4% 51.6%;
	--tw-emerald-500: 160.1 84.1% 39.4%;
	--tw-emerald-600: 161.4 93.5% 30.4%;
	--tw-emerald-700: 162.9 93.5% 24.3%;
	--tw-emerald-800: 163.1 88.1% 19.8%;
	--tw-emerald-900: 164.2 85.7% 16.5%;
	--tw-emerald-950: 165.7 91.3% 9%;

	--tw-teal-50: 166.2 76.5% 96.7%;
	--tw-teal-100: 167.2 85.5% 89.2%;
	--tw-teal-200: 168.4 83.8% 78.2%;
	--tw-teal-300: 170.6 76.9% 64.3%;
	--tw-teal-400: 172.5 66% 50.4%;
	--tw-teal-500: 173.4 80.4% 40%;
	--tw-teal-600: 174.7 83.9% 31.6%;
	--tw-teal-700: 175.3 77.4% 26.1%;
	--tw-teal-800: 176.1 69.4% 21.8%;
	--tw-teal-900: 175.9 60.8% 19%;
	--tw-teal-950: 178.6 84.3% 10%;

	--tw-cyan-50: 183.2 100% 96.3%;
	--tw-cyan-100: 185.1 95.9% 90.4%;
	--tw-cyan-200: 186.2 93.5% 81.8%;
	--tw-cyan-300: 187 92.4% 69%;
	--tw-cyan-400: 187.9 85.7% 53.3%;
	--tw-cyan-500: 188.7 94.5% 42.7%;
	--tw-cyan-600: 191.6 91.4% 36.5%;
	--tw-cyan-700: 192.9 82.3% 31%;
	--tw-cyan-800: 194.4 69.6% 27.1%;
	--tw-cyan-900: 196.4 63.6% 23.7%;
	--tw-cyan-950: 197 78.9% 14.9%;

	--tw-sky-50: 204 100% 97.1%;
	--tw-sky-100: 204 93.8% 93.7%;
	--tw-sky-200: 200.6 94.4% 86.1%;
	--tw-sky-300: 199.4 95.5% 73.9%;
	--tw-sky-400: 198.4 93.2% 59.6%;
	--tw-sky-500: 198.6 88.7% 48.4%;
	--tw-sky-600: 200.4 98% 39.4%;
	--tw-sky-700: 201.3 96.3% 32.2%;
	--tw-sky-800: 201 90% 27.5%;
	--tw-sky-900: 202 80.3% 23.9%;
	--tw-sky-950: 204 80.2% 15.9%;

	--tw-indigo-50: 225.9 100% 96.7%;
	--tw-indigo-100: 226.5 100% 93.9%;
	--tw-indigo-200: 228 96.5% 88.8%;
	--tw-indigo-300: 229.7 93.5% 81.8%;
	--tw-indigo-400: 234.5 89.5% 73.9%;
	--tw-indigo-500: 238.7 83.5% 66.7%;
	--tw-indigo-600: 243.4 75.4% 58.6%;
	--tw-indigo-700: 244.5 57.9% 50.6%;
	--tw-indigo-800: 243.7 54.5% 41.4%;
	--tw-indigo-900: 242.2 47.4% 34.3%;
	--tw-indigo-950: 243.8 47.1% 20%;
	--tw-violet-50: 250 100% 97.6%;

	--tw-violet-100: 251.4 91.3% 95.5%;
	--tw-violet-200: 250.5 95.2% 91.8%;
	--tw-violet-300: 252.5 94.7% 85.1%;
	--tw-violet-400: 255.1 91.7% 76.3%;
	--tw-violet-500: 258.3 89.5% 66.3%;
	--tw-violet-600: 262.1 83.3% 57.8%;
	--tw-violet-700: 263.4 70% 50.4%;
	--tw-violet-800: 263.4 69.3% 42.2%;
	--tw-violet-900: 263.5 67.4% 34.9%;
	--tw-violet-950: 261.2 72.6% 22.9%;

	--tw-purple-50: 270 100% 98%;
	--tw-purple-100: 268.7 100% 95.5%;
	--tw-purple-200: 268.6 100% 91.8%;
	--tw-purple-300: 269.2 97.4% 85.1%;
	--tw-purple-400: 270 95.2% 75.3%;
	--tw-purple-500: 270.7 91% 65.1%;
	--tw-purple-600: 271.5 81.3% 55.9%;
	--tw-purple-700: 272.1 71.7% 47.1%;
	--tw-purple-800: 272.9 67.2% 39.4%;
	--tw-purple-900: 273.6 65.6% 32%;
	--tw-purple-950: 273.5 86.9% 21%;

	--tw-fuchsia-50: 289.1 100% 97.8%;
	--tw-fuchsia-100: 287 100% 95.5%;
	--tw-fuchsia-200: 288.3 95.8% 90.6%;
	--tw-fuchsia-300: 291.1 93.1% 82.9%;
	--tw-fuchsia-400: 292 91.4% 72.5%;
	--tw-fuchsia-500: 292.2 84.1% 60.6%;
	--tw-fuchsia-600: 293.4 69.5% 48.8%;
	--tw-fuchsia-700: 294.7 72.4% 39.8%;
	--tw-fuchsia-800: 295.4 70.2% 32.9%;
	--tw-fuchsia-900: 296.7 63.6% 28%;
	--tw-fuchsia-950: 296.8 90.2% 16.1%;

	--tw-pink-50: 327.3 73.3% 97.1%;
	--tw-pink-100: 325.7 77.8% 94.7%;
	--tw-pink-200: 325.9 84.6% 89.8%;
	--tw-pink-300: 327.4 87.1% 81.8%;
	--tw-pink-400: 328.6 85.5% 70.2%;
	--tw-pink-500: 330.4 81.2% 60.4%;
	--tw-pink-600: 333.3 71.4% 50.6%;
	--tw-pink-700: 335.1 77.6% 42%;
	--tw-pink-800: 335.8 74.4% 35.3%;
	--tw-pink-900: 335.9 69% 30.4%;
	--tw-pink-950: 336.2 83.9% 17.1%;

	--tw-rose-50: 355.7 100% 97.3%;
	--tw-rose-100: 355.6 100% 94.7%;
	--tw-rose-200: 352.7 96.1% 90%;
	--tw-rose-300: 352.6 95.7% 81.8%;
	--tw-rose-400: 351.3 94.5% 71.4%;
	--tw-rose-500: 349.7 89.2% 60.2%;
	--tw-rose-600: 346.8 77.2% 49.8%;
	--tw-rose-700: 345.3 82.7% 40.8%;
	--tw-rose-800: 343.4 79.7% 34.7%;
	--tw-rose-900: 341.5 75.5% 30.4%;
	--tw-rose-950: 343.1 87.7% 15.9%;

	/* mantle palette */

	--black: var(--tw-black);
	--white: var(--tw-white);

	--gray-50: var(--ngrok-grayple-50);
	--gray-100: var(--ngrok-grayple-100);
	--gray-200: var(--ngrok-grayple-200);
	--gray-300: var(--ngrok-grayple-300);
	--gray-400: var(--ngrok-grayple-400);
	--gray-500: var(--ngrok-grayple-500);
	--gray-600: var(--ngrok-grayple-600);
	--gray-700: var(--ngrok-grayple-700);
	--gray-800: var(--ngrok-grayple-800);
	--gray-900: var(--ngrok-grayple-900);
	--gray-950: var(--ngrok-grayple-950);

	--red-50: var(--tw-red-50);
	--red-100: var(--tw-red-100);
	--red-200: var(--tw-red-200);
	--red-300: var(--tw-red-300);
	--red-400: var(--tw-red-400);
	--red-500: var(--tw-red-500);
	--red-600: var(--tw-red-600);
	--red-700: var(--tw-red-700);
	--red-800: var(--tw-red-800);
	--red-900: var(--tw-red-900);
	--red-950: var(--tw-red-950);

	--orange-50: var(--tw-orange-50);
	--orange-100: var(--tw-orange-100);
	--orange-200: var(--tw-orange-200);
	--orange-300: var(--tw-orange-300);
	--orange-400: var(--tw-orange-400);
	--orange-500: var(--tw-orange-500);
	--orange-600: var(--tw-orange-600);
	--orange-700: var(--tw-orange-700);
	--orange-800: var(--tw-orange-800);
	--orange-900: var(--tw-orange-900);
	--orange-950: var(--tw-orange-950);

	--amber-50: var(--tw-amber-50);
	--amber-100: var(--tw-amber-100);
	--amber-200: var(--tw-amber-200);
	--amber-300: var(--tw-amber-300);
	--amber-400: var(--tw-amber-400);
	--amber-500: var(--tw-amber-500);
	--amber-600: var(--tw-amber-600);
	--amber-700: var(--tw-amber-700);
	--amber-800: var(--tw-amber-800);
	--amber-900: var(--tw-amber-900);
	--amber-950: var(--tw-amber-950);

	--yellow-50: var(--tw-yellow-50);
	--yellow-100: var(--tw-yellow-100);
	--yellow-200: var(--tw-yellow-200);
	--yellow-300: var(--tw-yellow-300);
	--yellow-400: var(--tw-yellow-400);
	--yellow-500: var(--tw-yellow-500);
	--yellow-600: var(--tw-yellow-600);
	--yellow-700: var(--tw-yellow-700);
	--yellow-800: var(--tw-yellow-800);
	--yellow-900: var(--tw-yellow-900);
	--yellow-950: var(--tw-yellow-950);

	--lime-50: var(--tw-lime-50);
	--lime-100: var(--tw-lime-100);
	--lime-200: var(--tw-lime-200);
	--lime-300: var(--tw-lime-300);
	--lime-400: var(--tw-lime-400);
	--lime-500: var(--tw-lime-500);
	--lime-600: var(--tw-lime-600);
	--lime-700: var(--tw-lime-700);
	--lime-800: var(--tw-lime-800);
	--lime-900: var(--tw-lime-900);
	--lime-950: var(--tw-lime-950);

	--green-50: var(--tw-green-50);
	--green-100: var(--tw-green-100);
	--green-200: var(--tw-green-200);
	--green-300: var(--tw-green-300);
	--green-400: var(--tw-green-400);
	--green-500: var(--tw-green-500);
	--green-600: var(--tw-green-600);
	--green-700: var(--tw-green-700);
	--green-800: var(--tw-green-800);
	--green-900: var(--tw-green-900);
	--green-950: var(--tw-green-950);

	--emerald-50: var(--tw-emerald-50);
	--emerald-100: var(--tw-emerald-100);
	--emerald-200: var(--tw-emerald-200);
	--emerald-300: var(--tw-emerald-300);
	--emerald-400: var(--tw-emerald-400);
	--emerald-500: var(--tw-emerald-500);
	--emerald-600: var(--tw-emerald-600);
	--emerald-700: var(--tw-emerald-700);
	--emerald-800: var(--tw-emerald-800);
	--emerald-900: var(--tw-emerald-900);
	--emerald-950: var(--tw-emerald-950);

	--teal-50: var(--tw-teal-50);
	--teal-100: var(--tw-teal-100);
	--teal-200: var(--tw-teal-200);
	--teal-300: var(--tw-teal-300);
	--teal-400: var(--tw-teal-400);
	--teal-500: var(--tw-teal-500);
	--teal-600: var(--tw-teal-600);
	--teal-700: var(--tw-teal-700);
	--teal-800: var(--tw-teal-800);
	--teal-900: var(--tw-teal-900);
	--teal-950: var(--tw-teal-950);

	--cyan-50: var(--tw-cyan-50);
	--cyan-100: var(--tw-cyan-100);
	--cyan-200: var(--tw-cyan-200);
	--cyan-300: var(--tw-cyan-300);
	--cyan-400: var(--tw-cyan-400);
	--cyan-500: var(--tw-cyan-500);
	--cyan-600: var(--tw-cyan-600);
	--cyan-700: var(--tw-cyan-700);
	--cyan-800: var(--tw-cyan-800);
	--cyan-900: var(--tw-cyan-900);
	--cyan-950: var(--tw-cyan-950);

	--sky-50: var(--tw-sky-50);
	--sky-100: var(--tw-sky-100);
	--sky-200: var(--tw-sky-200);
	--sky-300: var(--tw-sky-300);
	--sky-400: var(--tw-sky-400);
	--sky-500: var(--tw-sky-500);
	--sky-600: var(--tw-sky-600);
	--sky-700: var(--tw-sky-700);
	--sky-800: var(--tw-sky-800);
	--sky-900: var(--tw-sky-900);
	--sky-950: var(--tw-sky-950);

	--blue-50: var(--ngrok-blue-50);
	--blue-100: var(--ngrok-blue-100);
	--blue-200: var(--ngrok-blue-200);
	--blue-300: var(--ngrok-blue-300);
	--blue-400: var(--ngrok-blue-400);
	--blue-500: var(--ngrok-blue-500);
	--blue-600: var(--ngrok-blue-600);
	--blue-700: var(--ngrok-blue-700);
	--blue-800: var(--ngrok-blue-800);
	--blue-900: var(--ngrok-blue-900);
	--blue-950: var(--ngrok-blue-950);

	--indigo-50: var(--tw-indigo-50);
	--indigo-100: var(--tw-indigo-100);
	--indigo-200: var(--tw-indigo-200);
	--indigo-300: var(--tw-indigo-300);
	--indigo-400: var(--tw-indigo-400);
	--indigo-500: var(--tw-indigo-500);
	--indigo-600: var(--tw-indigo-600);
	--indigo-700: var(--tw-indigo-700);
	--indigo-800: var(--tw-indigo-800);
	--indigo-900: var(--tw-indigo-900);
	--indigo-950: var(--tw-indigo-950);

	--violet-50: var(--tw-violet-50);
	--violet-100: var(--tw-violet-100);
	--violet-200: var(--tw-violet-200);
	--violet-300: var(--tw-violet-300);
	--violet-400: var(--tw-violet-400);
	--violet-500: var(--tw-violet-500);
	--violet-600: var(--tw-violet-600);
	--violet-700: var(--tw-violet-700);
	--violet-800: var(--tw-violet-800);
	--violet-900: var(--tw-violet-900);
	--violet-950: var(--tw-violet-950);

	--purple-50: var(--tw-purple-50);
	--purple-100: var(--tw-purple-100);
	--purple-200: var(--tw-purple-200);
	--purple-300: var(--tw-purple-300);
	--purple-400: var(--tw-purple-400);
	--purple-500: var(--tw-purple-500);
	--purple-600: var(--tw-purple-600);
	--purple-700: var(--tw-purple-700);
	--purple-800: var(--tw-purple-800);
	--purple-900: var(--tw-purple-900);
	--purple-950: var(--tw-purple-950);

	--fuchsia-50: var(--tw-fuchsia-50);
	--fuchsia-100: var(--tw-fuchsia-100);
	--fuchsia-200: var(--tw-fuchsia-200);
	--fuchsia-300: var(--tw-fuchsia-300);
	--fuchsia-400: var(--tw-fuchsia-400);
	--fuchsia-500: var(--tw-fuchsia-500);
	--fuchsia-600: var(--tw-fuchsia-600);
	--fuchsia-700: var(--tw-fuchsia-700);
	--fuchsia-800: var(--tw-fuchsia-800);
	--fuchsia-900: var(--tw-fuchsia-900);
	--fuchsia-950: var(--tw-fuchsia-950);

	--pink-50: var(--tw-pink-50);
	--pink-100: var(--tw-pink-100);
	--pink-200: var(--tw-pink-200);
	--pink-300: var(--tw-pink-300);
	--pink-400: var(--tw-pink-400);
	--pink-500: var(--tw-pink-500);
	--pink-600: var(--tw-pink-600);
	--pink-700: var(--tw-pink-700);
	--pink-800: var(--tw-pink-800);
	--pink-900: var(--tw-pink-900);
	--pink-950: var(--tw-pink-950);

	--rose-50: var(--tw-rose-50);
	--rose-100: var(--tw-rose-100);
	--rose-200: var(--tw-rose-200);
	--rose-300: var(--tw-rose-300);
	--rose-400: var(--tw-rose-400);
	--rose-500: var(--tw-rose-500);
	--rose-600: var(--tw-rose-600);
	--rose-700: var(--tw-rose-700);
	--rose-800: var(--tw-rose-800);
	--rose-900: var(--tw-rose-900);
	--rose-950: var(--tw-rose-950);

	/* elevation tokens */

	--bg-base: var(--gray-50);
	--bg-card: var(--white);
	--bg-popover: var(--white);
	--bg-dialog: var(--white);

	--bg-base-hover: var(--gray-500) / 0.08;
	--bg-card-hover: var(--gray-500) / 0.08;
	--bg-popover-hover: var(--gray-500) / 0.08;
	--bg-dialog-hover: var(--gray-500) / 0.08;

	--border-base: var(--gray-300);
	--border-card: var(--gray-300);
	--border-popover: var(--gray-300);
	--border-dialog: var(--gray-300);

	--border-base-muted: var(--gray-200);
	--border-card-muted: var(--gray-200);
	--border-popover-muted: var(--gray-200);
	--border-dialog-muted: var(--gray-200);

	/* text tokens */

	--text-strong: var(--gray-950);
	--text-neutral: var(--gray-950) / 0.75;
	--text-muted: var(--gray-950) / 0.6;
	--text-placeholder: var(--gray-950) / 0.5;
	--text-on-filled: var(--tw-white);

	/* overlay */

	--bg-overlay: var(--tw-black) / 0.12;

	/* Tooltip */

	--bg-tooltip: var(--gray-800);
	--text-tooltip: var(--tw-white);

	/* form tokens */

	--bg-form: var(--white);
	--bg-form-hover: var(--gray-500) / 0.05;
	--bg-form-active: var(--gray-500) / 0.1;
	--border-form: var(--gray-300);

	/* theme tokens */

	--bg-filled-gray: var(--gray-500);
	--bg-filled-blue: var(--blue-500);
	--bg-filled-red: var(--red-500);
	--bg-filled-amber: var(--amber-500);
	--bg-filled-green: var(--green-500);

	--bg-filled-gray-hover: var(--gray-600);
	--bg-filled-blue-hover: var(--blue-600);
	--bg-filled-red-hover: var(--red-600);
	--bg-filled-amber-hover: var(--amber-600);
	--bg-filled-green-hover: var(--green-600);

	--bg-filled-gray-active: var(--gray-700);
	--bg-filled-blue-active: var(--blue-700);
	--bg-filled-red-active: var(--red-700);
	--bg-filled-amber-active: var(--amber-700);
	--bg-filled-green-active: var(--green-700);

	/* focus tokens */

	--ring-focus-gray: var(--gray-500) / 0.3;
	--ring-focus-blue: var(--blue-500) / 0.3;
	--ring-focus-red: var(--red-500) / 0.3;
	--ring-focus-amber: var(--amber-500) / 0.3;
	--ring-focus-green: var(--green-500) / 0.3;
}

:root.dark {
	color-scheme: dark;
	/* mantle palette (dark) */

	--white: var(--tw-black);
	--black: var(--tw-white);

	--gray-50: var(--ngrok-grayple-950);
	--gray-100: var(--ngrok-grayple-900);
	--gray-200: var(--ngrok-grayple-800);
	--gray-300: var(--ngrok-grayple-700);
	--gray-400: var(--ngrok-grayple-600);
	--gray-500: var(--ngrok-grayple-500);
	--gray-600: var(--ngrok-grayple-400);
	--gray-700: var(--ngrok-grayple-300);
	--gray-800: var(--ngrok-grayple-200);
	--gray-900: var(--ngrok-grayple-100);
	--gray-950: var(--ngrok-grayple-50);

	--red-50: var(--tw-red-950);
	--red-100: var(--tw-red-900);
	--red-200: var(--tw-red-800);
	--red-300: var(--tw-red-700);
	--red-400: var(--tw-red-600);
	--red-500: var(--tw-red-500);
	--red-600: var(--tw-red-400);
	--red-700: var(--tw-red-300);
	--red-800: var(--tw-red-200);
	--red-900: var(--tw-red-100);
	--red-950: var(--tw-red-50);

	--orange-50: var(--tw-orange-950);
	--orange-100: var(--tw-orange-900);
	--orange-200: var(--tw-orange-800);
	--orange-300: var(--tw-orange-700);
	--orange-400: var(--tw-orange-600);
	--orange-500: var(--tw-orange-500);
	--orange-600: var(--tw-orange-400);
	--orange-700: var(--tw-orange-300);
	--orange-800: var(--tw-orange-200);
	--orange-900: var(--tw-orange-100);
	--orange-950: var(--tw-orange-50);

	--amber-50: var(--tw-amber-950);
	--amber-100: var(--tw-amber-900);
	--amber-200: var(--tw-amber-800);
	--amber-300: var(--tw-amber-700);
	--amber-400: var(--tw-amber-600);
	--amber-500: var(--tw-amber-500);
	--amber-600: var(--tw-amber-400);
	--amber-700: var(--tw-amber-300);
	--amber-800: var(--tw-amber-200);
	--amber-900: var(--tw-amber-100);
	--amber-950: var(--tw-amber-50);

	--yellow-50: var(--tw-yellow-950);
	--yellow-100: var(--tw-yellow-900);
	--yellow-200: var(--tw-yellow-800);
	--yellow-300: var(--tw-yellow-700);
	--yellow-400: var(--tw-yellow-600);
	--yellow-500: var(--tw-yellow-500);
	--yellow-600: var(--tw-yellow-400);
	--yellow-700: var(--tw-yellow-300);
	--yellow-800: var(--tw-yellow-200);
	--yellow-900: var(--tw-yellow-100);
	--yellow-950: var(--tw-yellow-50);

	--lime-50: var(--tw-lime-950);
	--lime-100: var(--tw-lime-900);
	--lime-200: var(--tw-lime-800);
	--lime-300: var(--tw-lime-700);
	--lime-400: var(--tw-lime-600);
	--lime-500: var(--tw-lime-500);
	--lime-600: var(--tw-lime-400);
	--lime-700: var(--tw-lime-300);
	--lime-800: var(--tw-lime-200);
	--lime-900: var(--tw-lime-100);
	--lime-950: var(--tw-lime-50);

	--green-50: var(--tw-green-950);
	--green-100: var(--tw-green-900);
	--green-200: var(--tw-green-800);
	--green-300: var(--tw-green-700);
	--green-400: var(--tw-green-600);
	--green-500: var(--tw-green-500);
	--green-600: var(--tw-green-400);
	--green-700: var(--tw-green-300);
	--green-800: var(--tw-green-200);
	--green-900: var(--tw-green-100);
	--green-950: var(--tw-green-50);

	--emerald-50: var(--tw-emerald-950);
	--emerald-100: var(--tw-emerald-900);
	--emerald-200: var(--tw-emerald-800);
	--emerald-300: var(--tw-emerald-700);
	--emerald-400: var(--tw-emerald-600);
	--emerald-500: var(--tw-emerald-500);
	--emerald-600: var(--tw-emerald-400);
	--emerald-700: var(--tw-emerald-300);
	--emerald-800: var(--tw-emerald-200);
	--emerald-900: var(--tw-emerald-100);
	--emerald-950: var(--tw-emerald-50);

	--teal-50: var(--tw-teal-950);
	--teal-100: var(--tw-teal-900);
	--teal-200: var(--tw-teal-800);
	--teal-300: var(--tw-teal-700);
	--teal-400: var(--tw-teal-600);
	--teal-500: var(--tw-teal-500);
	--teal-600: var(--tw-teal-400);
	--teal-700: var(--tw-teal-300);
	--teal-800: var(--tw-teal-200);
	--teal-900: var(--tw-teal-100);
	--teal-950: var(--tw-teal-50);

	--cyan-50: var(--tw-cyan-950);
	--cyan-100: var(--tw-cyan-900);
	--cyan-200: var(--tw-cyan-800);
	--cyan-300: var(--tw-cyan-700);
	--cyan-400: var(--tw-cyan-600);
	--cyan-500: var(--tw-cyan-500);
	--cyan-600: var(--tw-cyan-400);
	--cyan-700: var(--tw-cyan-300);
	--cyan-800: var(--tw-cyan-200);
	--cyan-900: var(--tw-cyan-100);
	--cyan-950: var(--tw-cyan-50);

	--sky-50: var(--tw-sky-950);
	--sky-100: var(--tw-sky-900);
	--sky-200: var(--tw-sky-800);
	--sky-300: var(--tw-sky-700);
	--sky-400: var(--tw-sky-600);
	--sky-500: var(--tw-sky-500);
	--sky-600: var(--tw-sky-400);
	--sky-700: var(--tw-sky-300);
	--sky-800: var(--tw-sky-200);
	--sky-900: var(--tw-sky-100);
	--sky-950: var(--tw-sky-50);

	--blue-50: var(--ngrok-blue-950);
	--blue-100: var(--ngrok-blue-900);
	--blue-200: var(--ngrok-blue-800);
	--blue-300: var(--ngrok-blue-700);
	--blue-400: var(--ngrok-blue-600);
	--blue-500: var(--ngrok-blue-500);
	--blue-600: var(--ngrok-blue-400);
	--blue-700: var(--ngrok-blue-300);
	--blue-800: var(--ngrok-blue-200);
	--blue-900: var(--ngrok-blue-100);
	--blue-950: var(--ngrok-blue-50);

	--indigo-50: var(--tw-indigo-950);
	--indigo-100: var(--tw-indigo-900);
	--indigo-200: var(--tw-indigo-800);
	--indigo-300: var(--tw-indigo-700);
	--indigo-400: var(--tw-indigo-600);
	--indigo-500: var(--tw-indigo-500);
	--indigo-600: var(--tw-indigo-400);
	--indigo-700: var(--tw-indigo-300);
	--indigo-800: var(--tw-indigo-200);
	--indigo-900: var(--tw-indigo-100);
	--indigo-950: var(--tw-indigo-50);

	--violet-50: var(--tw-violet-950);
	--violet-100: var(--tw-violet-900);
	--violet-200: var(--tw-violet-800);
	--violet-300: var(--tw-violet-700);
	--violet-400: var(--tw-violet-600);
	--violet-500: var(--tw-violet-500);
	--violet-600: var(--tw-violet-400);
	--violet-700: var(--tw-violet-300);
	--violet-800: var(--tw-violet-200);
	--violet-900: var(--tw-violet-100);
	--violet-950: var(--tw-violet-50);

	--purple-50: var(--tw-purple-950);
	--purple-100: var(--tw-purple-900);
	--purple-200: var(--tw-purple-800);
	--purple-300: var(--tw-purple-700);
	--purple-400: var(--tw-purple-600);
	--purple-500: var(--tw-purple-500);
	--purple-600: var(--tw-purple-400);
	--purple-700: var(--tw-purple-300);
	--purple-800: var(--tw-purple-200);
	--purple-900: var(--tw-purple-100);
	--purple-950: var(--tw-purple-50);

	--fuchsia-50: var(--tw-fuchsia-950);
	--fuchsia-100: var(--tw-fuchsia-900);
	--fuchsia-200: var(--tw-fuchsia-800);
	--fuchsia-300: var(--tw-fuchsia-700);
	--fuchsia-400: var(--tw-fuchsia-600);
	--fuchsia-500: var(--tw-fuchsia-500);
	--fuchsia-600: var(--tw-fuchsia-400);
	--fuchsia-700: var(--tw-fuchsia-300);
	--fuchsia-800: var(--tw-fuchsia-200);
	--fuchsia-900: var(--tw-fuchsia-100);
	--fuchsia-950: var(--tw-fuchsia-50);

	--pink-50: var(--tw-pink-950);
	--pink-100: var(--tw-pink-900);
	--pink-200: var(--tw-pink-800);
	--pink-300: var(--tw-pink-700);
	--pink-400: var(--tw-pink-600);
	--pink-500: var(--tw-pink-500);
	--pink-600: var(--tw-pink-400);
	--pink-700: var(--tw-pink-300);
	--pink-800: var(--tw-pink-200);
	--pink-900: var(--tw-pink-100);
	--pink-950: var(--tw-pink-50);

	--rose-50: var(--tw-rose-950);
	--rose-100: var(--tw-rose-900);
	--rose-200: var(--tw-rose-800);
	--rose-300: var(--tw-rose-700);
	--rose-400: var(--tw-rose-600);
	--rose-500: var(--tw-rose-500);
	--rose-600: var(--tw-rose-400);
	--rose-700: var(--tw-rose-300);
	--rose-800: var(--tw-rose-200);
	--rose-900: var(--tw-rose-100);
	--rose-950: var(--tw-rose-50);

	/* elevation tokens */

	--bg-base: var(--gray-50);
	--bg-card: var(--gray-100);
	--bg-popover: var(--gray-100);
	--bg-dialog: var(--gray-50);

	--bg-base-hover: var(--gray-500) / 0.15;
	--bg-card-hover: var(--gray-500) / 0.15;
	--bg-popover-hover: var(--gray-500) / 0.15;
	--bg-dialog-hover: var(--gray-500) / 0.15;

	--border-base: var(--gray-300);
	--border-card: var(--gray-300);
	--border-popover: var(--gray-300);
	--border-dialog: var(--gray-300);

	--border-base-muted: var(--gray-200);
	--border-card-muted: var(--gray-200);
	--border-popover-muted: var(--gray-200);
	--border-dialog-muted: var(--gray-200);

	/* text tokens */

	--text-strong: var(--black);
	--text-neutral: var(--black) / 0.7;
	--text-muted: var(--black) / 0.5;
	--text-placeholder: var(--black) / 0.4;
	--text-on-filled: var(--tw-white);

	/* overlay */

	--bg-overlay: var(--tw-black) / 0.6;

	/* tooltip */

	--bg-tooltip: var(--tw-black);
	--text-tooltip: var(--gray-900);

	/* form tokens */

	--bg-form: var(--gray-50);
	--border-form: var(--gray-300);

	/* theme tokens */

	--bg-gray: var(--gray-500);
	--bg-blue: var(--blue-500);
	--bg-red: var(--red-500);
	--bg-amber: var(--amber-500);
	--bg-green: var(--green-500);

	--bg-filled-gray-hover: var(--gray-500) / 0.9;
	--bg-filled-blue-hover: var(--blue-500) / 0.9;
	--bg-filled-red-hover: var(--red-500) / 0.9;
	--bg-filled-amber-hover: var(--amber-500) / 0.9;
	--bg-filled-green-hover: var(--green-500) / 0.9;

	--bg-filled-gray-active: var(--gray-500) / 0.8;
	--bg-filled-blue-active: var(--blue-500) / 0.8;
	--bg-filled-red-active: var(--red-500) / 0.8;
	--bg-filled-amber-active: var(--amber-500) / 0.8;
	--bg-filled-green-active: var(--green-500) / 0.8;
}

:root.light-high-contrast {
<<<<<<< HEAD
	--amber-50: 48 100% 96%;
=======
	color-scheme: light;

	--amber-050: 48 100% 96%;
>>>>>>> 0138a0aa
	--amber-100: 48 96% 89%;
	--amber-200: 48 97% 77%;
	--amber-300: 32 95% 44%;
	--amber-400: 31 94% 40%;
	--amber-500: 31 93% 36%;
	--amber-600: 30 94% 31%;
	--amber-700: 29 93% 27%;
	--amber-800: 27 91% 23%;
	--amber-900: 25 92% 19%;
	--amber-950: 21 92% 14%;

	--blue-50: 220 100% 97%;
	--blue-100: 221 94% 93%;
	--blue-200: 221 94% 87%;
	--blue-300: 228 82% 55%;
	--blue-400: 228 67% 50%;
	--blue-500: 228 65% 45%;
	--blue-600: 229 64% 40%;
	--blue-700: 229 63% 36%;
	--blue-800: 231 61% 31%;
	--blue-900: 232 58% 26%;
	--blue-950: 234 55% 21%;

	--cyan-50: 183 100% 96%;
	--cyan-100: 185 96% 90%;
	--cyan-200: 186 94% 82%;
	--cyan-300: 192 91% 36%;
	--cyan-400: 192 90% 34%;
	--cyan-500: 193 88% 31%;
	--cyan-600: 193 87% 27%;
	--cyan-700: 193 86% 25%;
	--cyan-800: 194 83% 21%;
	--cyan-900: 196 81% 18%;
	--cyan-950: 197 79% 15%;

	--emerald-50: 152 81% 96%;
	--emerald-100: 149 80% 90%;
	--emerald-200: 152 76% 80%;
	--emerald-300: 161 94% 30%;
	--emerald-400: 162 93% 28%;
	--emerald-500: 162 92% 25%;
	--emerald-600: 162 93% 21%;
	--emerald-700: 163 91% 18%;
	--emerald-800: 163 90% 15%;
	--emerald-900: 164 90% 12%;
	--emerald-950: 166 91% 9%;

	--fuchsia-50: 289 100% 98%;
	--fuchsia-100: 287 100% 95%;
	--fuchsia-200: 288 96% 91%;
	--fuchsia-300: 293 69% 49%;
	--fuchsia-400: 294 70% 45%;
	--fuchsia-500: 294 71% 40%;
	--fuchsia-600: 294 73% 35%;
	--fuchsia-700: 295 75% 30%;
	--fuchsia-800: 295 78% 25%;
	--fuchsia-900: 296 81% 21%;
	--fuchsia-950: 297 90% 16%;

	--gray-50: 210 20% 98%;
	--gray-100: 220 14% 96%;
	--gray-200: 223 14% 90%;
	--gray-300: 228 11% 35%;
	--gray-400: 227 12% 32%;
	--gray-500: 229 12% 28%;
	--gray-600: 233 13% 25%;
	--gray-700: 232 14% 22%;
	--gray-800: 232 16% 18%;
	--gray-900: 235 17% 15%;
	--gray-950: 235 21% 11%;

	--green-50: 138 76% 97%;
	--green-100: 141 84% 93%;
	--green-200: 141 79% 85%;
	--green-300: 142 76% 36%;
	--green-400: 142 76% 33%;
	--green-500: 142 76% 29%;
	--green-600: 143 77% 25%;
	--green-700: 143 76% 22%;
	--green-800: 143 76% 18%;
	--green-900: 144 77% 14%;
	--green-950: 145 80% 10%;

	--indigo-50: 226 100% 97%;
	--indigo-100: 226 100% 94%;
	--indigo-200: 228 96% 89%;
	--indigo-300: 243 75% 59%;
	--indigo-400: 244 60% 53%;
	--indigo-500: 243 52% 48%;
	--indigo-600: 243 52% 42%;
	--indigo-700: 244 51% 37%;
	--indigo-800: 244 50% 31%;
	--indigo-900: 244 49% 26%;
	--indigo-950: 244 47% 20%;

	--lime-50: 78 92% 95%;
	--lime-100: 80 89% 89%;
	--lime-200: 81 88% 80%;
	--lime-300: 85 85% 35%;
	--lime-400: 85 84% 31%;
	--lime-500: 85 84% 28%;
	--lime-600: 86 84% 24%;
	--lime-700: 86 83% 21%;
	--lime-800: 87 82% 17%;
	--lime-900: 87 80% 14%;
	--lime-950: 89 80% 10%;

	--orange-50: 33 100% 96%;
	--orange-100: 34 100% 92%;
	--orange-200: 32 98% 83%;
	--orange-300: 21 90% 48%;
	--orange-400: 20 89% 44%;
	--orange-500: 20 89% 39%;
	--orange-600: 19 87% 34%;
	--orange-700: 19 87% 29%;
	--orange-800: 18 85% 24%;
	--orange-900: 16 84% 20%;
	--orange-950: 13 81% 15%;

	--pink-50: 327 73% 97%;
	--pink-100: 326 78% 95%;
	--pink-200: 326 85% 90%;
	--pink-300: 333 71% 51%;
	--pink-400: 333 70% 46%;
	--pink-500: 333 71% 41%;
	--pink-600: 334 72% 36%;
	--pink-700: 334 74% 32%;
	--pink-800: 335 75% 27%;
	--pink-900: 335 79% 22%;
	--pink-950: 336 84% 17%;

	--purple-50: 270 100% 98%;
	--purple-100: 269 100% 95%;
	--purple-200: 269 100% 92%;
	--purple-300: 271 81% 56%;
	--purple-400: 272 68% 51%;
	--purple-500: 272 67% 46%;
	--purple-600: 272 69% 41%;
	--purple-700: 272 72% 36%;
	--purple-800: 273 75% 31%;
	--purple-900: 273 79% 26%;
	--purple-950: 274 87% 21%;

	--red-50: 0 86% 97%;
	--red-100: 0 93% 94%;
	--red-200: 0 96% 89%;
	--red-300: 0 72% 51%;
	--red-400: 0 70% 46%;
	--red-500: 0 71% 40%;
	--red-600: 0 71% 35%;
	--red-700: 0 71% 31%;
	--red-800: 0 71% 26%;
	--red-900: 0 72% 21%;
	--red-950: 0 75% 15%;

	--rose-50: 356 100% 97%;
	--rose-100: 356 100% 95%;
	--rose-200: 353 96% 90%;
	--rose-300: 347 77% 50%;
	--rose-400: 347 77% 45%;
	--rose-500: 347 78% 40%;
	--rose-600: 346 79% 35%;
	--rose-700: 345 79% 31%;
	--rose-800: 345 80% 26%;
	--rose-900: 344 83% 21%;
	--rose-950: 343 88% 16%;

	--sky-50: 204 100% 97%;
	--sky-100: 204 94% 94%;
	--sky-200: 201 94% 86%;
	--sky-300: 200 98% 39%;
	--sky-400: 201 96% 36%;
	--sky-500: 201 95% 33%;
	--sky-600: 201 93% 30%;
	--sky-700: 202 91% 26%;
	--sky-800: 202 88% 23%;
	--sky-900: 203 84% 20%;
	--sky-950: 204 80% 16%;

	--teal-50: 166 76% 97%;
	--teal-100: 167 85% 89%;
	--teal-200: 168 84% 78%;
	--teal-300: 175 84% 32%;
	--teal-400: 175 84% 29%;
	--teal-500: 175 83% 26%;
	--teal-600: 176 83% 23%;
	--teal-700: 176 82% 20%;
	--teal-800: 177 83% 16%;
	--teal-900: 178 82% 13%;
	--teal-950: 179 84% 10%;

	--violet-50: 250 100% 98%;
	--violet-100: 251 91% 95%;
	--violet-200: 251 95% 92%;
	--violet-300: 262 83% 58%;
	--violet-400: 262 69% 53%;
	--violet-500: 262 62% 48%;
	--violet-600: 262 63% 43%;
	--violet-700: 262 64% 38%;
	--violet-800: 262 66% 33%;
	--violet-900: 261 68% 28%;
	--violet-950: 261 73% 23%;

	--yellow-50: 55 92% 95%;
	--yellow-100: 55 97% 88%;
	--yellow-200: 53 98% 77%;
	--yellow-300: 41 96% 40%;
	--yellow-400: 40 95% 37%;
	--yellow-500: 39 94% 33%;
	--yellow-600: 38 92% 29%;
	--yellow-700: 36 91% 26%;
	--yellow-800: 34 89% 22%;
	--yellow-900: 31 87% 18%;
	--yellow-950: 26 83% 14%;

	--black: 0 0% 0%;
	--white: 0 0% 100%;

	/* elevation tokens */

	--border-base-muted: var(--gray-300);
	--border-card-muted: var(--gray-300);
	--border-popover-muted: var(--gray-300);
	--border-dialog-muted: var(--gray-300);

	/* text tokens */

	--text-strong: var(--black);
	--text-neutral: var(--black);
	--text-muted: var(--black) / 0.75;
	--text-placeholder: var(--black) / 0.5;
	--text-on-filled: var(--tw-white);
}

:root.dark-high-contrast {
	color-scheme: dark;

	--white: 0 0% 0%;
	--black: 0 0% 100%;

	--amber-50: 21 92% 14%;
	--amber-100: 22 78% 26%;
	--amber-200: 23 83% 31%;
	--amber-300: 43 96% 56%;
	--amber-400: 43 97% 62%;
	--amber-500: 43 96% 68%;
	--amber-600: 44 97% 74%;
	--amber-700: 44 98% 79%;
	--amber-800: 44 97% 85%;
	--amber-900: 44 100% 90%;
	--amber-950: 48 100% 96%;

	--blue-50: 234 55% 21%;
	--blue-100: 232 63% 33%;
	--blue-200: 232 70% 40%;
	--blue-300: 220 96% 70%;
	--blue-400: 220 97% 74%;
	--blue-500: 220 96% 78%;
	--blue-600: 220 98% 82%;
	--blue-700: 220 97% 85%;
	--blue-800: 221 94% 87%;
	--blue-900: 221 94% 93%;
	--blue-950: 220 100% 97%;

	--cyan-50: 197 79% 15%;
	--cyan-100: 196 64% 24%;
	--cyan-200: 194 70% 27%;
	--cyan-300: 188 86% 53%;
	--cyan-400: 188 86% 60%;
	--cyan-500: 188 86% 66%;
	--cyan-600: 188 88% 72%;
	--cyan-700: 188 87% 78%;
	--cyan-800: 188 90% 85%;
	--cyan-900: 187 92% 90%;
	--cyan-950: 183 100% 96%;

	--emerald-50: 166 91% 9%;
	--emerald-100: 164 86% 16%;
	--emerald-200: 163 88% 20%;
	--emerald-300: 158 64% 52%;
	--emerald-400: 158 64% 58%;
	--emerald-500: 158 65% 64%;
	--emerald-600: 158 65% 71%;
	--emerald-700: 157 66% 77%;
	--emerald-800: 156 69% 84%;
	--emerald-900: 155 71% 89%;
	--emerald-950: 152 81% 96%;

	--fuchsia-50: 297 90% 16%;
	--fuchsia-100: 297 64% 28%;
	--fuchsia-200: 295 70% 33%;
	--fuchsia-300: 292 91% 73%;
	--fuchsia-400: 292 92% 76%;
	--fuchsia-500: 292 92% 80%;
	--fuchsia-600: 291 93% 84%;
	--fuchsia-700: 292 94% 87%;
	--fuchsia-800: 290 96% 91%;
	--fuchsia-900: 289 100% 95%;
	--fuchsia-950: 289 100% 98%;

	--gray-50: 235 21% 11%;
	--gray-100: 236 17% 17%;
	--gray-200: 233 16% 21%;
	--gray-300: 226 9% 65%;
	--gray-400: 227 9% 70%;
	--gray-500: 222 10% 75%;
	--gray-600: 224 10% 79%;
	--gray-700: 227 11% 84%;
	--gray-800: 220 11% 89%;
	--gray-900: 210 12% 93%;
	--gray-950: 210 20% 98%;

	--green-50: 145 80% 10%;
	--green-100: 144 61% 20%;
	--green-200: 143 64% 24%;
	--green-300: 142 69% 58%;
	--green-400: 142 70% 64%;
	--green-500: 141 69% 69%;
	--green-600: 141 70% 75%;
	--green-700: 141 70% 80%;
	--green-800: 141 72% 86%;
	--green-900: 142 73% 91%;
	--green-950: 138 76% 97%;

	--indigo-50: 244 47% 20%;
	--indigo-100: 242 47% 34%;
	--indigo-200: 244 55% 41%;
	--indigo-300: 234 89% 74%;
	--indigo-400: 234 90% 77%;
	--indigo-500: 234 90% 80%;
	--indigo-600: 234 90% 84%;
	--indigo-700: 233 91% 87%;
	--indigo-800: 232 92% 90%;
	--indigo-900: 230 94% 94%;
	--indigo-950: 226 100% 97%;

	--lime-50: 89 80% 10%;
	--lime-100: 88 61% 20%;
	--lime-200: 86 69% 23%;
	--lime-300: 83 78% 55%;
	--lime-400: 83 79% 61%;
	--lime-500: 82 78% 67%;
	--lime-600: 82 80% 73%;
	--lime-700: 82 80% 78%;
	--lime-800: 82 80% 84%;
	--lime-900: 80 85% 90%;
	--lime-950: 78 92% 95%;

	--orange-50: 13 81% 15%;
	--orange-100: 15 75% 28%;
	--orange-200: 15 79% 34%;
	--orange-300: 27 96% 61%;
	--orange-400: 27 97% 66%;
	--orange-500: 27 96% 71%;
	--orange-600: 27 97% 76%;
	--orange-700: 28 98% 82%;
	--orange-800: 28 97% 86%;
	--orange-900: 29 100% 91%;
	--orange-950: 33 100% 96%;

	--pink-50: 336 84% 17%;
	--pink-100: 336 69% 30%;
	--pink-200: 336 74% 35%;
	--pink-300: 329 86% 70%;
	--pink-400: 328 86% 74%;
	--pink-500: 328 86% 78%;
	--pink-600: 328 85% 82%;
	--pink-700: 328 84% 85%;
	--pink-800: 328 85% 90%;
	--pink-900: 329 82% 94%;
	--pink-950: 327 73% 97%;

	--purple-50: 274 87% 21%;
	--purple-100: 274 66% 32%;
	--purple-200: 273 67% 39%;
	--purple-300: 270 95% 75%;
	--purple-400: 270 96% 78%;
	--purple-500: 270 96% 82%;
	--purple-600: 270 97% 85%;
	--purple-700: 270 97% 88%;
	--purple-800: 269 95% 92%;
	--purple-900: 270 100% 95%;
	--purple-950: 270 100% 98%;

	--red-50: 0 75% 15%;
	--red-100: 0 63% 31%;
	--red-200: 0 70% 35%;
	--red-300: 0 91% 71%;
	--red-400: 0 91% 75%;
	--red-500: 0 91% 79%;
	--red-600: 0 91% 82%;
	--red-700: 0 92% 86%;
	--red-800: 0 92% 90%;
	--red-900: 0 88% 93%;
	--red-950: 0 86% 97%;

	--rose-50: 343 88% 16%;
	--rose-100: 342 75% 30%;
	--rose-200: 343 80% 35%;
	--rose-300: 351 95% 71%;
	--rose-400: 351 95% 75%;
	--rose-500: 352 94% 79%;
	--rose-600: 351 95% 83%;
	--rose-700: 352 97% 86%;
	--rose-800: 353 96% 90%;
	--rose-900: 353 100% 94%;
	--rose-950: 356 100% 97%;

	--sky-50: 204 80% 16%;
	--sky-100: 202 80% 24%;
	--sky-200: 201 90% 27%;
	--sky-300: 198 93% 60%;
	--sky-400: 198 93% 65%;
	--sky-500: 199 93% 70%;
	--sky-600: 199 93% 76%;
	--sky-700: 199 94% 81%;
	--sky-800: 199 94% 86%;
	--sky-900: 200 95% 91%;
	--sky-950: 204 100% 97%;

	--teal-50: 179 84% 10%;
	--teal-100: 176 61% 19%;
	--teal-200: 176 69% 22%;
	--teal-300: 172 66% 50%;
	--teal-400: 173 66% 57%;
	--teal-500: 172 66% 64%;
	--teal-600: 172 67% 70%;
	--teal-700: 172 67% 77%;
	--teal-800: 171 69% 84%;
	--teal-900: 170 70% 90%;
	--teal-950: 166 76% 97%;

	--violet-50: 261 73% 23%;
	--violet-100: 264 67% 35%;
	--violet-200: 263 69% 42%;
	--violet-300: 255 92% 76%;
	--violet-400: 255 92% 80%;
	--violet-500: 255 93% 83%;
	--violet-600: 255 95% 86%;
	--violet-700: 254 93% 89%;
	--violet-800: 253 95% 92%;
	--violet-900: 253 100% 95%;
	--violet-950: 250 100% 98%;

	--yellow-50: 26 83% 14%;
	--yellow-100: 28 73% 26%;
	--yellow-200: 32 81% 29%;
	--yellow-300: 48 96% 53%;
	--yellow-400: 48 96% 59%;
	--yellow-500: 48 95% 65%;
	--yellow-600: 48 96% 72%;
	--yellow-700: 49 96% 78%;
	--yellow-800: 49 95% 84%;
	--yellow-900: 50 96% 89%;
	--yellow-950: 55 92% 95%;

	/* tokens */

	--bg-base: var(--white);
	--bg-card: var(--gray-50);
	--bg-popover: var(--gray-50);
	--bg-dialog: var(--gray-50);
	--bg-overlay: var(--tw-black) / 0.8;

	--text-strong: var(--black);
	--text-neutral: var(--black);
	--text-muted: var(--black) / 0.75;
	--text-placeholder: var(--black) / 0.5;
	--text-on-filled: var(--tw-black);

	--border-base-muted: var(--gray-300);
	--border-card-muted: var(--gray-300);
	--border-popover-muted: var(--gray-300);
	--border-dialog-muted: var(--gray-300);

	--bg-overlay: var(--tw-black) / 0.6;

	--bg-tooltip: var(--tw-black);
	--text-tooltip: var(--tw-white);
}

/**
	* prism.js default theme for JavaScript, CSS and HTML
	* Based on dabblet (http://dabblet.com)
	* @author Lea Verou
	*/

.token.comment,
.token.prolog,
.token.doctype,
.token.cdata {
	color: hsl(var(--gray-500));
}

.token.property,
.token.tag,
.token.boolean,
.token.number,
.token.constant,
.token.symbol,
.token.deleted {
	color: hsl(var(--indigo-600));
}

.token.attr-name,
.token.string,
.token.char,
.token.builtin,
.token.inserted {
	color: hsl(var(--green-600));
}

.token.operator,
.token.entity,
.token.url,
.language-css .token.string,
.style .token.string {
	color: hsl(var(--green-600));
}

.token.selector,
.token.atrule,
.token.attr-value,
.token.keyword {
	color: hsl(var(--blue-600));
}

.token.function,
.token.class-name {
	color: hsl(var(--blue-600));
}

.token.regex,
.token.important,
.token.variable {
	color: hsl(var(--yellow-600));
}

.token.important,
.token.bold {
	font-weight: bold;
}

.token.italic {
	font-style: italic;
}

@layer base {
	body {
		@apply bg-white text-gray-900;
	}
}

@layer utilities {
	.light {
		color-scheme: light;
	}
	.dark {
		color-scheme: dark;
	}
	.light-high-contrast {
		color-scheme: light;
	}
	.dark-high-contrast {
		color-scheme: dark;
	}

	.scrollbar::-webkit-scrollbar {
		width: 0.5rem;
		height: 0.5rem;
		background-color: transparent;
	}

	.scrollbar::-webkit-scrollbar-track {
		border-radius: 0.5rem;
		background-color: transparent;
	}

	.scrollbar::-webkit-scrollbar-thumb {
		border-radius: 0.5rem;
		background-color: hsl(var(--gray-800) / 0.5);
	}

	.scrollbar::-webkit-scrollbar-corner {
		background-color: transparent;
		border-color: transparent;
	}

	.scrollbar {
		scrollbar-color: hsl(var(--gray-600) / 0.5) transparent;
		scrollbar-width: thin;
	}
}<|MERGE_RESOLUTION|>--- conflicted
+++ resolved
@@ -838,13 +838,9 @@
 }
 
 :root.light-high-contrast {
-<<<<<<< HEAD
+	color-scheme: light;
+
 	--amber-50: 48 100% 96%;
-=======
-	color-scheme: light;
-
-	--amber-050: 48 100% 96%;
->>>>>>> 0138a0aa
 	--amber-100: 48 96% 89%;
 	--amber-200: 48 97% 77%;
 	--amber-300: 32 95% 44%;
